{
  "name": "@fluidframework/azure-client",
  "version": "1.1.0",
  "description": "A tool to enable creation and loading of Fluid containers using the Azure Fluid Relay service",
  "homepage": "https://fluidframework.com",
  "repository": {
    "type": "git",
    "url": "https://github.com/microsoft/FluidFramework.git",
    "directory": "packages/framework/azure-client"
  },
  "license": "MIT",
  "author": "Microsoft and contributors",
  "sideEffects": false,
  "main": "dist/index.js",
  "module": "lib/index.js",
  "types": "dist/index.d.ts",
  "scripts": {
    "build": "npm run build:genver && concurrently npm:build:compile npm:lint && npm run build:docs",
    "build:commonjs": "npm run tsc && npm run typetests:gen && npm run build:test",
    "build:compile": "concurrently npm:build:commonjs npm:build:esnext",
    "build:docs": "api-extractor run --local",
    "build:esnext": "tsc --project ./tsconfig.esnext.json",
    "build:full": "npm run build",
    "build:full:compile": "npm run build:compile",
    "build:genver": "gen-version",
    "build:test": "tsc --project ./src/test/tsconfig.json",
    "ci:build:docs": "api-extractor run",
    "clean": "rimraf dist *.tsbuildinfo *.build.log",
    "eslint": "eslint --format stylish src",
    "eslint:fix": "eslint --format stylish src --fix --fix-type problem,suggestion,layout",
    "lint": "npm run eslint",
    "lint:fix": "npm run eslint:fix",
    "postpack": "cd dist && tar -cvf ../azure-client.test-files.tar ./test",
    "start:tinylicious:test": "npx @fluidframework/azure-local-service > tinylicious.log 2>&1",
    "test:realsvc": "npm run test:realsvc:tinylicious",
    "test:realsvc:azure": "cross-env FLUID_CLIENT=azure npm run test:realsvc:azure:run",
    "test:realsvc:azure:run": "mocha --unhandled-rejections=strict --recursive dist/test/**/*.spec.js --exit --timeout 10000",
    "test:realsvc:tinylicious": "start-server-and-test start:tinylicious:test 7070 test:realsvc:azure:run",
    "tsc": "tsc",
    "tsfmt": "tsfmt --verify",
    "tsfmt:fix": "tsfmt --replace",
    "typetests:gen": "fluid-type-validator -g -d ."
  },
  "dependencies": {
    "@fluidframework/common-definitions": "^0.20.1",
<<<<<<< HEAD
    "@fluidframework/container-definitions": "^1.0.0",
    "@fluidframework/container-loader": "^1.0.0",
    "@fluidframework/core-interfaces": "^1.0.0",
    "@fluidframework/driver-definitions": "^1.0.0",
    "@fluidframework/driver-utils": "^1.0.0",
    "@fluidframework/fluid-static": "^1.0.0",
    "@fluidframework/map": "^1.0.0",
    "@fluidframework/protocol-definitions": "^0.1029.1000-0",
    "@fluidframework/routerlicious-driver": "^1.0.0",
    "@fluidframework/runtime-utils": "^1.0.0",
    "@fluidframework/server-services-client": "^0.1037.1000-0",
=======
    "@fluidframework/container-definitions": "^1.0.1",
    "@fluidframework/container-loader": "^1.0.1",
    "@fluidframework/core-interfaces": "^1.0.1",
    "@fluidframework/driver-definitions": "^1.0.1",
    "@fluidframework/driver-utils": "^1.0.1",
    "@fluidframework/fluid-static": "^1.0.1",
    "@fluidframework/map": "^1.0.1",
    "@fluidframework/protocol-definitions": "^0.1028.2000",
    "@fluidframework/routerlicious-driver": "^1.0.1",
    "@fluidframework/runtime-utils": "^1.0.1",
    "@fluidframework/server-services-client": "^0.1036.4000",
>>>>>>> c49e118d
    "axios": "^0.26.0",
    "uuid": "^8.3.1"
  },
  "devDependencies": {
    "@fluidframework/aqueduct": "^1.0.1",
    "@fluidframework/azure-client-previous": "npm:@fluidframework/azure-client@1.0.0-73930",
    "@fluidframework/azure-local-service": "^0.1.38773",
    "@fluidframework/build-common": "^0.23.0",
    "@fluidframework/build-tools": "^0.2.71273",
    "@fluidframework/eslint-config-fluid": "^0.28.2000",
    "@fluidframework/test-client-utils": "^1.0.1",
    "@microsoft/api-extractor": "^7.22.2",
    "@rushstack/eslint-config": "^2.5.1",
    "@types/mocha": "^9.1.1",
    "concurrently": "^6.2.0",
    "copyfiles": "^2.1.0",
    "cross-env": "^7.0.2",
    "eslint": "~8.6.0",
    "mocha": "^10.0.0",
    "rimraf": "^2.6.2",
    "start-server-and-test": "^1.11.7",
    "typescript": "~4.5.5"
  },
  "peerDependencies": {
    "fluid-framework": "^1.0.1"
  },
  "typeValidation": {
    "version": "1.1.0",
    "broken": {
    }
  }
}<|MERGE_RESOLUTION|>--- conflicted
+++ resolved
@@ -43,7 +43,6 @@
   },
   "dependencies": {
     "@fluidframework/common-definitions": "^0.20.1",
-<<<<<<< HEAD
     "@fluidframework/container-definitions": "^1.0.0",
     "@fluidframework/container-loader": "^1.0.0",
     "@fluidframework/core-interfaces": "^1.0.0",
@@ -55,19 +54,6 @@
     "@fluidframework/routerlicious-driver": "^1.0.0",
     "@fluidframework/runtime-utils": "^1.0.0",
     "@fluidframework/server-services-client": "^0.1037.1000-0",
-=======
-    "@fluidframework/container-definitions": "^1.0.1",
-    "@fluidframework/container-loader": "^1.0.1",
-    "@fluidframework/core-interfaces": "^1.0.1",
-    "@fluidframework/driver-definitions": "^1.0.1",
-    "@fluidframework/driver-utils": "^1.0.1",
-    "@fluidframework/fluid-static": "^1.0.1",
-    "@fluidframework/map": "^1.0.1",
-    "@fluidframework/protocol-definitions": "^0.1028.2000",
-    "@fluidframework/routerlicious-driver": "^1.0.1",
-    "@fluidframework/runtime-utils": "^1.0.1",
-    "@fluidframework/server-services-client": "^0.1036.4000",
->>>>>>> c49e118d
     "axios": "^0.26.0",
     "uuid": "^8.3.1"
   },
