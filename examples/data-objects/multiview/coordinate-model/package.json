--- conflicted
+++ resolved
@@ -47,13 +47,8 @@
     "@fluidframework/map": "^2.0.0"
   },
   "devDependencies": {
-<<<<<<< HEAD
-    "@fluid-tools/webpack-fluid-loader": "^1.1.0",
+    "@fluid-tools/webpack-fluid-loader": "^2.0.0",
     "@fluidframework/build-common": "^0.24.0-0",
-=======
-    "@fluid-tools/webpack-fluid-loader": "^2.0.0",
-    "@fluidframework/build-common": "^0.23.0",
->>>>>>> 7257de2d
     "@fluidframework/eslint-config-fluid": "^0.28.2000",
     "@fluidframework/test-tools": "^0.2.3074",
     "@rushstack/eslint-config": "^2.5.1",
