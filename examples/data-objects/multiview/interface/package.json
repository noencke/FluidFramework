--- conflicted
+++ resolved
@@ -1,7 +1,6 @@
 {
-<<<<<<< HEAD
 	"name": "@fluid-example/multiview-coordinate-interface",
-	"version": "2.0.0-internal.3.1.0",
+	"version": "2.0.0-internal.4.0.0",
 	"private": true,
 	"description": "Interface for multiview sample",
 	"homepage": "https://fluidframework.com",
@@ -65,71 +64,4 @@
 			}
 		}
 	}
-=======
-  "name": "@fluid-example/multiview-coordinate-interface",
-  "version": "2.0.0-internal.4.0.0",
-  "private": true,
-  "description": "Interface for multiview sample",
-  "homepage": "https://fluidframework.com",
-  "repository": {
-    "type": "git",
-    "url": "https://github.com/microsoft/FluidFramework.git",
-    "directory": "examples/data-objects/multiview/interface"
-  },
-  "license": "MIT",
-  "author": "Microsoft and contributors",
-  "main": "lib/index.js",
-  "module": "lib/index.js",
-  "types": "lib/index.d.ts",
-  "scripts": {
-    "build": "concurrently npm:build:compile npm:lint",
-    "build:compile": "npm run build:esnext",
-    "build:esnext": "tsc",
-    "build:full": "concurrently npm:build npm:webpack",
-    "build:full:compile": "concurrently npm:build:compile npm:webpack",
-    "clean": "rimraf dist lib *.tsbuildinfo *.build.log",
-    "eslint": "eslint --format stylish src",
-    "eslint:fix": "eslint --format stylish src --fix --fix-type problem,suggestion,layout",
-    "format": "npm run prettier:fix",
-    "lint": "npm run prettier && npm run eslint",
-    "lint:fix": "npm run prettier:fix && npm run eslint:fix",
-    "prepack": "npm run webpack",
-    "prettier": "prettier --check . --ignore-path ../../../../.prettierignore",
-    "prettier:fix": "prettier --write . --ignore-path ../../../../.prettierignore",
-    "webpack": "webpack --env production",
-    "webpack:dev": "webpack --env development"
-  },
-  "devDependencies": {
-    "@fluid-tools/build-cli": "^0.8.0",
-    "@fluidframework/build-common": "^1.1.0",
-    "@fluidframework/eslint-config-fluid": "^2.0.0",
-    "@rushstack/eslint-config": "^2.5.1",
-    "@types/expect-puppeteer": "2.2.1",
-    "@types/node": "^14.18.36",
-    "@types/puppeteer": "1.3.0",
-    "@types/react": "^17.0.44",
-    "@types/react-dom": "^17.0.18",
-    "concurrently": "^6.2.0",
-    "eslint": "~8.6.0",
-    "prettier": "~2.6.2",
-    "puppeteer": "^1.20.0",
-    "rimraf": "^2.6.2",
-    "ts-loader": "^9.3.0",
-    "typescript": "~4.5.5",
-    "webpack": "^5.72.0",
-    "webpack-cli": "^4.9.2",
-    "webpack-dev-server": "~4.6.0",
-    "webpack-merge": "^5.8.0"
-  },
-  "fluid": {
-    "browser": {
-      "umd": {
-        "files": [
-          "dist/main.bundle.js"
-        ],
-        "library": "main"
-      }
-    }
-  }
->>>>>>> 02f77047
 }