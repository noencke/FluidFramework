/*!
 * Copyright (c) Microsoft Corporation and contributors. All rights reserved.
 * Licensed under the MIT License.
 */

import { promises as fs, existsSync, mkdirSync } from 'fs';
import { join } from 'path';
import { expect } from 'chai';
<<<<<<< HEAD
import { setUpLocalServerTestSharedTree, testDocumentsPathBase } from '../utilities/TestUtilities';
=======
import { makeRandom, setUpLocalServerTestSharedTree, testDocumentsPathBase } from '../utilities/TestUtilities';
>>>>>>> af5d7b40
import { WriteFormat } from '../../persisted-types';
import { fail } from '../../Common';
import { areRevisionViewsSemanticallyEqual } from '../../EditUtilities';
import { FuzzTestState, done, EditGenerationConfig, AsyncGenerator, Operation } from './Types';
import { chain, makeOpGenerator, take } from './Generators';

const directory = join(testDocumentsPathBase, 'fuzz-tests');

// TODO: Kludge: Use this to change the seed such that the tests avoid hitting bugs in the Fluid Framework.
<<<<<<< HEAD
// Should be removed once fuzz tests pass reliably with every seed.
const adjustSeed = 3;
=======
// Should be removed once fuzz tests pass reliably with any seed.
const adjustSeed = 0;
>>>>>>> af5d7b40

/**
 * Performs random actions on a set of clients.
 * @param generator finite generator for a sequence of Operations to test. The test will run until this generator is exhausted.
 * @param seed the seed for the random generation of the fuzz actions
 * @param synchronizeAtEnd if provided, all client will have all operations delivered from the server at the end of the test
 * @param saveInfo optionally provide an operation number at which a history of all operations will be saved to disk at a given filepath.
 * This can be useful for debugging why a fuzz test may have failed.
 */
export async function performFuzzActions(
	generator: AsyncGenerator<Operation, FuzzTestState>,
	seed: number,
	synchronizeAtEnd: boolean = true,
	saveInfo?: { saveAt?: number; saveOnFailure: boolean; filepath: string }
): Promise<Required<FuzzTestState>> {
	const rand = makeRandom(seed);

	// Note: the direct fields of `state` aren't mutated, but it is mutated transitively.
	const state: FuzzTestState = { rand, passiveCollaborators: [], activeCollaborators: [] };
	const { activeCollaborators, passiveCollaborators } = state;
	const operations: Operation[] = [];
	for (let operation = await generator(state); operation !== done; operation = await generator(state)) {
		operations.push(operation);
		if (saveInfo !== undefined && operations.length === saveInfo.saveAt) {
			await fs.writeFile(saveInfo.filepath, JSON.stringify(operations));
		}

		try {
			switch (operation.type) {
				case 'edit': {
					const { index, contents } = operation;
					const { tree } = activeCollaborators[index];
					switch (contents.fuzzType) {
						case 'insert':
							tree.applyEdit(contents.build, contents.insert);
							break;

						case 'delete':
							tree.applyEdit(contents);
							break;

						case 'move':
							tree.applyEdit(contents.detach, contents.insert);
							break;

						case 'setPayload':
							tree.applyEdit(contents);
							break;
						default:
							fail('Invalid edit.');
							break;
					}
					break;
				}
				case 'join': {
					const { isObserver, summarizeHistory, writeFormat } = operation;
					const { container, tree, testObjectProvider } = await setUpLocalServerTestSharedTree({
						writeFormat,
						summarizeHistory,
						testObjectProvider: state.testObjectProvider,
					});
					if (state.testObjectProvider === undefined) {
						state.testObjectProvider = testObjectProvider;
					}
					(isObserver ? passiveCollaborators : activeCollaborators).push({ container, tree });
					break;
				}
				case 'leave': {
					const { index, isObserver } = operation;
					const treeList = isObserver ? passiveCollaborators : activeCollaborators;
					treeList[index].container.close();
					treeList.splice(index, 1);
					break;
				}
				case 'synchronize': {
					const { testObjectProvider } = state;
					if (testObjectProvider === undefined) {
						fail('Attempted to synchronize with undefined testObjectProvider');
					}
					await testObjectProvider.ensureSynchronized();
					const trees = [...state.activeCollaborators, ...state.passiveCollaborators];
					if (trees.length > 1) {
						const first = trees[0].tree;
						for (let i = 1; i < trees.length; i++) {
							const tree = trees[i].tree;
							const editLogA = first.edits;
							const editLogB = tree.edits;
							const minEdits = Math.min(editLogA.length, editLogB.length);
							for (let j = 0; j < minEdits - 1; j++) {
								const editA = await editLogA.getEditAtIndex(editLogA.length - j - 1);
								const editB = await editLogB.getEditAtIndex(editLogB.length - j - 1);
								expect(editA.id).to.equal(editB.id);
							}
							expect(areRevisionViewsSemanticallyEqual(tree.currentView, tree, first.currentView, first))
								.to.be.true;

							for (const node of tree.currentView) {
								expect(tree.attributeNodeId(node.identifier)).to.equal(
									first.attributeNodeId(
										first.convertToNodeId(tree.convertToStableNodeId(node.identifier))
									)
								);
							}
						}
					}
					break;
				}
				default:
					throw new Error('Unknown operation.');
			}
		} catch (err) {
			console.log(`Error encountered on operation number ${operations.length}`);
			if (saveInfo !== undefined && saveInfo.saveOnFailure) {
				await fs.writeFile(saveInfo.filepath, JSON.stringify(operations));
			}
			throw err;
		}
	}

	if (synchronizeAtEnd) {
		await state.testObjectProvider?.ensureSynchronized();
		const trees = [...activeCollaborators.map(({ tree }) => tree), ...passiveCollaborators.map(({ tree }) => tree)];
		for (let i = 0; i < trees.length - 1; i++) {
			expect(trees[i].equals(trees[i + 1]));
		}
	}

	return state as Required<FuzzTestState>;
}

export function runSharedTreeFuzzTests(title: string): void {
	// Some useful tips for debugging fuzz tests:
	// - A JSON dump of the operation sequence can be written to disk by passing `true` for `saveOnFailure`.
	// - Different shared-tree instances can be distinguished (e.g. in logs) by using `tree.getRuntime().clientId`
	describe(title, () => {
		function runTest(
			generatorFactory: () => AsyncGenerator<Operation, FuzzTestState>,
			seed: number,
			saveOnFailure?: boolean
		): void {
			it(`with seed ${seed}`, async () => {
				const saveInfo =
					saveOnFailure !== undefined
						? { filepath: join(directory, `test-history-${seed}.json`), saveOnFailure }
						: undefined;
				if (saveInfo !== undefined && !existsSync(directory)) {
					mkdirSync(directory);
				}
				await performFuzzActions(generatorFactory(), seed + adjustSeed, true, saveInfo);
			}).timeout(10000);
		}

		function runMixedVersionTests(summarizeHistory: boolean, testsPerSuite: number): void {
			describe('using 0.0.2 and 0.1.1 trees', () => {
				for (let seed = 0; seed < testsPerSuite; seed++) {
					runTest(
						() => take(1000, makeOpGenerator({ joinConfig: { summarizeHistory: [summarizeHistory] } })),
						seed
					);
				}
			});

			describe('using only version 0.0.2', () => {
				for (let seed = 0; seed < testsPerSuite; seed++) {
					runTest(
						() =>
							take(
								1000,
								makeOpGenerator({
									joinConfig: {
										writeFormat: [WriteFormat.v0_0_2],
										summarizeHistory: [summarizeHistory],
									},
								})
							),
						seed
					);
				}
			});

			describe('using only version 0.1.1', () => {
				for (let seed = 0; seed < testsPerSuite; seed++) {
					runTest(
						() =>
							take(
								1000,
								makeOpGenerator({
									joinConfig: {
										writeFormat: [WriteFormat.v0_1_1],
										summarizeHistory: [summarizeHistory],
									},
								})
							),
						seed
					);
				}
			});

			describe('upgrading halfway through', () => {
				const testLength = 500;
				const maximumActiveCollaborators = 10;
				const maximumPassiveCollaborators = 5;
				const editConfig: EditGenerationConfig = { maxTreeSize: 1000 };
				const generatorFactory = () =>
					chain(
						take(
							testLength / 2 - 1,
							makeOpGenerator({
								editConfig,
								joinConfig: {
									maximumActiveCollaborators,
									maximumPassiveCollaborators,
									writeFormat: [WriteFormat.v0_0_2],
									summarizeHistory: [summarizeHistory],
								},
							})
						),
						take(
							1,
							makeOpGenerator({
								joinConfig: {
									maximumActiveCollaborators: maximumActiveCollaborators + 1,
									maximumPassiveCollaborators,
									writeFormat: [WriteFormat.v0_1_1],
									summarizeHistory: [summarizeHistory],
								},
								editWeight: 0,
								joinWeight: 1,
								leaveWeight: 0,
								synchronizeWeight: 0,
							})
						),
						take(
							testLength / 2,
							makeOpGenerator({
								editConfig,
								joinConfig: {
									maximumActiveCollaborators,
									maximumPassiveCollaborators,
									summarizeHistory: [summarizeHistory],
								},
							})
						)
					);

				for (let seed = 0; seed < testsPerSuite; seed++) {
					runTest(generatorFactory, seed);
				}
			});
		}

		const testCount = 1;
		describe('with no-history summarization', () => {
			runMixedVersionTests(false, testCount);
		});

		describe('with history summarization', () => {
			runMixedVersionTests(true, testCount);
		});
	});
}<|MERGE_RESOLUTION|>--- conflicted
+++ resolved
@@ -6,11 +6,7 @@
 import { promises as fs, existsSync, mkdirSync } from 'fs';
 import { join } from 'path';
 import { expect } from 'chai';
-<<<<<<< HEAD
-import { setUpLocalServerTestSharedTree, testDocumentsPathBase } from '../utilities/TestUtilities';
-=======
 import { makeRandom, setUpLocalServerTestSharedTree, testDocumentsPathBase } from '../utilities/TestUtilities';
->>>>>>> af5d7b40
 import { WriteFormat } from '../../persisted-types';
 import { fail } from '../../Common';
 import { areRevisionViewsSemanticallyEqual } from '../../EditUtilities';
@@ -20,13 +16,8 @@
 const directory = join(testDocumentsPathBase, 'fuzz-tests');
 
 // TODO: Kludge: Use this to change the seed such that the tests avoid hitting bugs in the Fluid Framework.
-<<<<<<< HEAD
-// Should be removed once fuzz tests pass reliably with every seed.
-const adjustSeed = 3;
-=======
 // Should be removed once fuzz tests pass reliably with any seed.
 const adjustSeed = 0;
->>>>>>> af5d7b40
 
 /**
  * Performs random actions on a set of clients.
