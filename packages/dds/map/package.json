{
  "name": "@fluidframework/map",
  "version": "2.0.0",
  "description": "Distributed map",
  "homepage": "https://fluidframework.com",
  "repository": {
    "type": "git",
    "url": "https://github.com/microsoft/FluidFramework.git",
    "directory": "packages/dds/map"
  },
  "license": "MIT",
  "author": "Microsoft and contributors",
  "sideEffects": false,
  "main": "dist/index.js",
  "module": "lib/index.js",
  "types": "dist/index.d.ts",
  "scripts": {
    "build": "npm run build:genver && concurrently npm:build:compile npm:lint && npm run build:docs",
    "build:commonjs": "npm run tsc && npm run typetests:gen && npm run build:test",
    "build:compile": "concurrently npm:build:commonjs npm:build:esnext",
    "build:docs": "api-extractor run --local --typescript-compiler-folder ../../../node_modules/typescript && copyfiles -u 1 ./_api-extractor-temp/doc-models/* ../../../_api-extractor-temp/",
    "build:esnext": "tsc --project ./tsconfig.esnext.json",
    "build:full": "npm run build",
    "build:full:compile": "npm run build:compile",
    "build:genver": "gen-version",
    "build:test": "tsc --project ./src/test/tsconfig.json",
    "ci:build:docs": "api-extractor run --typescript-compiler-folder ../../../node_modules/typescript && copyfiles -u 1 ./_api-extractor-temp/* ../../../_api-extractor-temp/",
    "clean": "rimraf dist lib *.tsbuildinfo *.build.log",
    "eslint": "eslint --format stylish src",
    "eslint:fix": "eslint --format stylish src --fix --fix-type problem,suggestion,layout",
    "lint": "npm run eslint",
    "lint:fix": "npm run eslint:fix",
    "test": "npm run test:mocha",
    "test:coverage": "nyc npm test -- --reporter xunit --reporter-option output=nyc/junit-report.xml",
    "test:mocha": "mocha --ignore 'dist/test/types/*' --recursive dist/test -r node_modules/@fluidframework/mocha-test-setup --unhandled-rejections=strict",
    "test:mocha:verbose": "cross-env FLUID_TEST_VERBOSE=1 npm run test:mocha",
    "tsc": "tsc",
    "tsfmt": "tsfmt --verify",
    "tsfmt:fix": "tsfmt --replace",
    "typetests:gen": "fluid-type-validator -g -d ."
  },
  "nyc": {
    "all": true,
    "cache-dir": "nyc/.cache",
    "exclude": [
      "src/test/**/*.ts",
      "dist/test/**/*.js"
    ],
    "exclude-after-remap": false,
    "include": [
      "src/**/*.ts",
      "dist/**/*.js"
    ],
    "report-dir": "nyc/report",
    "reporter": [
      "cobertura",
      "html",
      "text"
    ],
    "temp-directory": "nyc/.nyc_output"
  },
  "dependencies": {
    "@fluidframework/common-definitions": "^0.20.1",
    "@fluidframework/common-utils": "^0.32.1",
    "@fluidframework/container-utils": "^2.0.0",
    "@fluidframework/core-interfaces": "^2.0.0",
    "@fluidframework/datastore-definitions": "^2.0.0",
    "@fluidframework/driver-utils": "^2.0.0",
    "@fluidframework/protocol-definitions": "^0.1029.1000-0",
    "@fluidframework/runtime-definitions": "^2.0.0",
    "@fluidframework/runtime-utils": "^2.0.0",
    "@fluidframework/shared-object-base": "^2.0.0",
    "path-browserify": "^1.0.1"
  },
  "devDependencies": {
<<<<<<< HEAD
    "@fluid-internal/test-dds-utils": "^1.1.0",
    "@fluidframework/build-common": "^0.24.0-0",
=======
    "@fluid-internal/test-dds-utils": "^2.0.0",
    "@fluidframework/build-common": "^0.23.0",
>>>>>>> 7257de2d
    "@fluidframework/build-tools": "^0.2.71273",
    "@fluidframework/eslint-config-fluid": "^0.28.2000",
    "@fluidframework/map-previous": "npm:@fluidframework/map@^1.0.0",
    "@fluidframework/mocha-test-setup": "^2.0.0",
    "@fluidframework/test-runtime-utils": "^2.0.0",
    "@microsoft/api-extractor": "^7.22.2",
    "@rushstack/eslint-config": "^2.5.1",
    "@types/mocha": "^9.1.1",
    "@types/node": "^14.18.0",
    "concurrently": "^6.2.0",
    "copyfiles": "^2.1.0",
    "cross-env": "^7.0.2",
    "eslint": "~8.6.0",
    "mocha": "^10.0.0",
    "nyc": "^15.0.0",
    "rimraf": "^2.6.2",
    "typescript": "~4.5.5",
    "typescript-formatter": "7.1.0"
  },
  "typeValidation": {
    "version": "2.0.0",
    "broken": {}
  }
}<|MERGE_RESOLUTION|>--- conflicted
+++ resolved
@@ -73,13 +73,8 @@
     "path-browserify": "^1.0.1"
   },
   "devDependencies": {
-<<<<<<< HEAD
-    "@fluid-internal/test-dds-utils": "^1.1.0",
+    "@fluid-internal/test-dds-utils": "^2.0.0",
     "@fluidframework/build-common": "^0.24.0-0",
-=======
-    "@fluid-internal/test-dds-utils": "^2.0.0",
-    "@fluidframework/build-common": "^0.23.0",
->>>>>>> 7257de2d
     "@fluidframework/build-tools": "^0.2.71273",
     "@fluidframework/eslint-config-fluid": "^0.28.2000",
     "@fluidframework/map-previous": "npm:@fluidframework/map@^1.0.0",
