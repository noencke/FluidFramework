--- conflicted
+++ resolved
@@ -1997,13 +1997,8 @@
                 throw new Error("Rollback op doesn't match last edit");
             }
             for (const segment of pendingSegmentGroup.segments) {
-<<<<<<< HEAD
-                const segmentSegmentGroup = segment.segmentGroups.pop ? segment.segmentGroups.pop() : undefined;
-                assert(segmentSegmentGroup === pendingSegmentGroup, 0x39c /* Unexpected segmentGroup in segment */);
-=======
                 const segmentSegmentGroup = segment.segmentGroups?.pop?.();
                 assert(segmentSegmentGroup === pendingSegmentGroup, "Unexpected segmentGroup in segment");
->>>>>>> 5a74e1be
 
                 assert(segment.removedClientIds !== undefined
                     && segment.removedClientIds[0] === this.collabWindow.clientId,
@@ -2044,13 +2039,8 @@
             }
             let i = 0;
             for (const segment of pendingSegmentGroup.segments) {
-<<<<<<< HEAD
-                const segmentSegmentGroup = segment.segmentGroups.pop ? segment.segmentGroups.pop() : undefined;
-                assert(segmentSegmentGroup === pendingSegmentGroup, 0x39e /* Unexpected segmentGroup in segment */);
-=======
                 const segmentSegmentGroup = segment.segmentGroups.pop?.();
                 assert(segmentSegmentGroup === pendingSegmentGroup, "Unexpected segmentGroup in segment");
->>>>>>> 5a74e1be
 
                 const start = this.findRollbackPosition(segment);
                 if (op.type === MergeTreeDeltaType.INSERT) {
