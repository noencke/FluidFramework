/*!
 * Copyright (c) Microsoft Corporation and contributors. All rights reserved.
 * Licensed under the MIT License.
 */

/* eslint-disable @typescript-eslint/no-non-null-assertion */
/* eslint-disable no-bitwise */

import { assert } from "@fluidframework/core-utils";
import { DataProcessingError, UsageError } from "@fluidframework/telemetry-utils";
import { IAttributionCollectionSerializer } from "./attributionCollection";
import { Comparer, Heap, List, ListNode } from "./collections";
import {
	LocalClientId,
	NonCollabClient,
	TreeMaintenanceSequenceNumber,
	UnassignedSequenceNumber,
	UniversalSequenceNumber,
} from "./constants";
import {
	anyLocalReferencePosition,
	filterLocalReferencePositions,
	LocalReferenceCollection,
	LocalReferencePosition,
	SlidingPreference,
} from "./localReference";
import {
	BaseSegment,
	BlockAction,
	CollaborationWindow,
	IHierBlock,
	IMergeBlock,
	IMergeLeaf,
	IMergeNode,
	InsertContext,
	IRemovalInfo,
	ISegment,
	ISegmentAction,
	ISegmentChanges,
	Marker,
	MaxNodesInBlock,
	MergeBlock,
	MinListener,
	reservedMarkerIdKey,
	SegmentActions,
	SegmentGroup,
	seqLTE,
	toRemovalInfo,
} from "./mergeTreeNodes";
import {
	IMergeTreeDeltaOpArgs,
	IMergeTreeSegmentDelta,
	MergeTreeDeltaCallback,
	MergeTreeMaintenanceCallback,
	MergeTreeMaintenanceType,
} from "./mergeTreeDeltaCallback";
import { createAnnotateRangeOp, createInsertSegmentOp, createRemoveRangeOp } from "./opBuilder";
import {
	ICombiningOp,
	IMergeTreeDeltaOp,
	IRelativePosition,
	MergeTreeDeltaType,
	ReferenceType,
} from "./ops";
import { PartialSequenceLengths } from "./partialLengths";
import { createMap, extend, extendIfUndefined, MapLike, PropertySet } from "./properties";
import {
	refTypeIncludesFlag,
	ReferencePosition,
	DetachedReferencePosition,
	refGetTileLabels,
	refHasTileLabel,
} from "./referencePositions";
import { PropertiesRollback } from "./segmentPropertiesManager";
import {
	backwardExcursion,
	depthFirstNodeWalk,
	forwardExcursion,
	NodeAction,
	walkAllChildSegments,
} from "./mergeTreeNodeWalk";
import type { TrackingGroup } from "./mergeTreeTracking";
import { zamboniSegments } from "./zamboni";
import { Client } from "./client";
import { EndOfTreeSegment, StartOfTreeSegment } from "./endOfTreeSegment";

/**
 * someday we may split tree leaves from segments, but for now they are the same
 * this is just a convenience type that makes it clear that we need something that is both a segment and a leaf node
 */
export type ISegmentLeaf = ISegment & IMergeLeaf;

const minListenerComparer: Comparer<MinListener> = {
	min: {
		minRequired: Number.MIN_VALUE,
		onMinGE: () => {
			assert(false, 0x048 /* "onMinGE()" */);
		},
	},
	compare: (a, b) => a.minRequired - b.minRequired,
};

function isRemoved(segment: ISegment): boolean {
	return toRemovalInfo(segment) !== undefined;
}

function isRemovedAndAcked(segment: ISegment): segment is ISegment & IRemovalInfo {
	const removalInfo = toRemovalInfo(segment);
	return removalInfo !== undefined && removalInfo.removedSeq !== UnassignedSequenceNumber;
}

function nodeTotalLength(mergeTree: MergeTree, node: IMergeNode): number | undefined {
	if (!node.isLeaf()) {
		return node.cachedLength;
	}
	return mergeTree.localNetLength(node);
}

const LRUSegmentComparer: Comparer<LRUSegment> = {
	min: { maxSeq: -2 },
	compare: (a, b) => a.maxSeq - b.maxSeq,
};

interface IReferenceSearchInfo {
	mergeTree: MergeTree;
	tileLabel: string;
	tilePrecedesPos?: boolean;
	tile?: ReferencePosition;
}

function recordTileStart(
	segment: ISegment,
	segpos: number,
	refSeq: number,
	clientId: number,
	start: number,
	end: number,
	searchInfo: IReferenceSearchInfo,
) {
	if (Marker.is(segment)) {
		if (refHasTileLabel(segment, searchInfo.tileLabel)) {
			searchInfo.tile = segment;
		}
	}
	return false;
}

function tileShift(
	node: IMergeNode,
	segpos: number,
	refSeq: number,
	clientId: number,
	offset: number | undefined,
	end: number | undefined,
	searchInfo: IReferenceSearchInfo,
) {
	if (node.isLeaf()) {
		const seg = node;
		if ((searchInfo.mergeTree.localNetLength(seg) ?? 0) > 0 && Marker.is(seg)) {
			if (refHasTileLabel(seg, searchInfo.tileLabel)) {
				searchInfo.tile = seg;
			}
		}
	} else {
		const block = node as IHierBlock;
		const marker = searchInfo.tilePrecedesPos
			? block.rightmostTiles[searchInfo.tileLabel]
			: block.leftmostTiles[searchInfo.tileLabel];
		if (marker !== undefined) {
			assert(marker.isLeaf() && Marker.is(marker), "Object returned is not a valid marker");
			searchInfo.tile = marker;
		}
	}
	return true;
}

function addTile(tile: ReferencePosition, tiles: object) {
	const tileLabels = refGetTileLabels(tile);
	if (tileLabels) {
		for (const tileLabel of tileLabels) {
			tiles[tileLabel] = tile;
		}
	}
}

function addTileIfNotPresent(tile: ReferencePosition, tiles: object) {
	const tileLabels = refGetTileLabels(tile);
	if (tileLabels) {
		for (const tileLabel of tileLabels) {
			if (tiles[tileLabel] === undefined) {
				tiles[tileLabel] = tile;
			}
		}
	}
}

/**
 * Reference types which have special bookkeeping within the merge tree (in {@link HierMergeBlock}s)
 * and thus require updating path lengths when changed.
 *
 * TODO:AB#4069: This functionality is old and not well-tested. It's not clear how much of it is needed--
 * we should better test the parts that are necessary and remove the rest.
 */
const hierRefTypes = ReferenceType.Tile;

function addNodeReferences(
	mergeTree: MergeTree,
	node: IMergeNode,
	rightmostTiles: MapLike<ReferencePosition>,
	leftmostTiles: MapLike<ReferencePosition>,
) {
	if (node.isLeaf()) {
		const segment = node;
		if ((mergeTree.localNetLength(segment) ?? 0) > 0) {
			if (Marker.is(segment)) {
				const markerId = segment.getId();
				// Also in insertMarker but need for reload segs case
				// can add option for this only from reload segs
				if (markerId) {
					mergeTree.mapIdToSegment(markerId, segment);
				}
				if (refTypeIncludesFlag(segment, ReferenceType.Tile)) {
					addTile(segment, rightmostTiles);
					addTileIfNotPresent(segment, leftmostTiles);
				}
			} else {
				const baseSegment = node as BaseSegment;
				if (
					baseSegment.localRefs?.hierRefCount !== undefined &&
					baseSegment.localRefs.hierRefCount > 0
				) {
					for (const lref of baseSegment.localRefs) {
						if (refTypeIncludesFlag(lref, ReferenceType.Tile)) {
							addTile(lref, rightmostTiles);
							addTileIfNotPresent(lref, leftmostTiles);
						}
					}
				}
			}
		}
	} else {
		const block = node as IHierBlock;
		extend(rightmostTiles, block.rightmostTiles);
		extendIfUndefined(leftmostTiles, block.leftmostTiles);
	}
}

class HierMergeBlock extends MergeBlock implements IHierBlock {
	public rightmostTiles: MapLike<ReferencePosition>;
	public leftmostTiles: MapLike<ReferencePosition>;

	constructor(childCount: number) {
		super(childCount);
		this.rightmostTiles = createMap<ReferencePosition>();
		this.leftmostTiles = createMap<ReferencePosition>();
	}

	public hierBlock() {
		return this;
	}
}

export interface IMergeTreeOptions {
	catchUpBlobName?: string;
	/**
	 * Whether or not reference positions can slide to special endpoint segments
	 * denoting the positions immediately before the start and immediately after
	 * the end of the string.
	 *
	 * This is primarily useful in the case of interval stickiness.
	 *
	 * @alpha
	 */
	mergeTreeReferencesCanSlideToEndpoint?: boolean;
	mergeTreeSnapshotChunkSize?: number;
	/**
	 * Whether to use the SnapshotV1 format over SnapshotLegacy.
	 *
	 * SnapshotV1 stores a view of the merge-tree at the current sequence number, preserving merge metadata
	 * (e.g. clientId, seq, etc.) only for segment changes within the collab window.
	 *
	 * SnapshotLegacy stores a view of the merge-tree at the minimum sequence number along with the ops between
	 * the minimum sequence number and the current sequence number.
	 *
	 * Both formats merge segments where possible (see {@link ISegment.canAppend})
	 *
	 * default: false
	 *
	 * @remarks
	 * Despite the "legacy"/"V1" naming, both formats are actively used at the time of writing. SharedString
	 * uses legacy and Matrix uses V1.
	 */
	newMergeTreeSnapshotFormat?: boolean;

	/**
	 * Options related to attribution
	 */
	attribution?: IMergeTreeAttributionOptions;
}

export interface IMergeTreeAttributionOptions {
	/**
	 * If enabled, segments will store attribution keys which can be used with the runtime to determine
	 * attribution information (i.e. who created the content and when it was created).
	 *
	 * This flag only applied to new documents: if a snapshot is loaded, whether or not attribution keys
	 * are tracked is determined by the presence of existing attribution keys in the snapshot.
	 *
	 * default: false
	 * @alpha
	 */
	track?: boolean;

	/**
	 * Provides a policy for how to track attribution data on segments.
	 * This option must be provided if either:
	 * - `track` is set to true
	 * - a document containing existing attribution information is loaded
	 * @alpha
	 */
	policyFactory?: () => AttributionPolicy;
}

/**
 * Implements policy dictating which kinds of operations should be attributed and how.
 * @alpha
 * @sealed
 */
export interface AttributionPolicy {
	/**
	 * Enables tracking attribution information for operations on this merge-tree.
	 * This function is expected to subscribe to appropriate change events in order
	 * to manage any attribution data it stores on segments.
	 *
	 * This must be done in an eventually consistent fashion.
	 * @internal
	 */
	attach: (client: Client) => void;
	/**
	 * Disables tracking attribution information on segments.
	 * @internal
	 */
	detach: () => void;
	/**
	 * @internal
	 */
	isAttached: boolean;
	/**
	 * Serializer capable of serializing any attribution data this policy stores on segments.
	 * @internal
	 */
	serializer: IAttributionCollectionSerializer;
}

/**
 * @internal
 */
export interface LRUSegment {
	segment?: ISegmentLeaf;
	maxSeq: number;
}

export interface IRootMergeBlock extends IMergeBlock {
	mergeTree?: MergeTree;
}

export function findRootMergeBlock(
	segmentOrNode: IMergeNode | undefined,
): IRootMergeBlock | undefined {
	if (segmentOrNode === undefined) {
		return undefined;
	}
	let maybeRoot: IRootMergeBlock | undefined = segmentOrNode.isLeaf()
		? segmentOrNode.parent
		: segmentOrNode;
	while (maybeRoot?.parent !== undefined) {
		maybeRoot = maybeRoot.parent;
	}

	return maybeRoot?.mergeTree !== undefined ? maybeRoot : undefined;
}

/**
 * @param segment - The segment to slide from.
 * @param cache - Optional cache mapping segments to their sliding destinations.
 * Excursions will be avoided for segments in the cache, and the cache will be populated with
 * entries for all segments visited during excursion.
 * This can reduce the number of times the tree needs to be scanned if a range containing many
 * SlideOnRemove references is removed.
 * @returns The segment a SlideOnRemove reference should slide to, or undefined if there is no
 * valid segment (i.e. the tree is empty).
 * @internal
 */
function getSlideToSegment(
	segment: ISegment | undefined,
	slidingPreference: SlidingPreference = SlidingPreference.FORWARD,
	cache?: Map<ISegment, { seg?: ISegment }>,
	useNewSlidingBehavior: boolean = false,
): [ISegment | undefined, "start" | "end" | undefined] {
	if (!segment || !isRemovedAndAcked(segment) || segment.endpointType !== undefined) {
		return [segment, undefined];
	}

	const cachedSegment = cache?.get(segment);
	if (cachedSegment !== undefined) {
		return [cachedSegment.seg, undefined];
	}
	const result: { seg?: ISegment } = {};
	cache?.set(segment, result);
	const goFurtherToFindSlideToSegment = (seg) => {
		if (seg.seq !== UnassignedSequenceNumber && !isRemovedAndAcked(seg)) {
			result.seg = seg;
			return false;
		}
		if (cache !== undefined && seg.removedSeq === segment.removedSeq) {
			cache.set(seg, result);
		}
		return true;
	};

	if (slidingPreference === SlidingPreference.BACKWARD) {
		backwardExcursion(segment, goFurtherToFindSlideToSegment);
	} else {
		forwardExcursion(segment, goFurtherToFindSlideToSegment);
	}
	if (result.seg !== undefined) {
		return [result.seg, undefined];
	}

	// in the new sliding behavior, we don't look in the opposite direction
	// if we fail to find a segment to slide to in the right direction.
	//
	// in other words, rather than going `forward ?? backward ?? detached` (or
	// `backward ?? forward ?? detached`), we would slide `forward ?? detached`
	// or `backward ?? detached`
	//
	// in both of these cases detached may be substituted for one of the special
	// endpoint segments, if such behavior is enabled
	if (!useNewSlidingBehavior) {
		if (slidingPreference === SlidingPreference.BACKWARD) {
			forwardExcursion(segment, goFurtherToFindSlideToSegment);
		} else {
			backwardExcursion(segment, goFurtherToFindSlideToSegment);
		}
	}

	let maybeEndpoint: "start" | "end" | undefined;

	if (slidingPreference === SlidingPreference.BACKWARD) {
		maybeEndpoint = "start";
	} else if (slidingPreference === SlidingPreference.FORWARD) {
		maybeEndpoint = "end";
	}

	return [result.seg, maybeEndpoint];
}

/**
 * Returns the position to slide a reference to if a slide is required.
 * @param segoff - The segment and offset to slide from
 * @returns segment and offset to slide the reference to
 * @internal
 */
export function getSlideToSegoff(
	segoff: { segment: ISegment | undefined; offset: number | undefined },
	slidingPreference: SlidingPreference = SlidingPreference.FORWARD,
	useNewSlidingBehavior: boolean = false,
) {
	if (segoff.segment === undefined) {
		return segoff;
	}
	const [segment, _] = getSlideToSegment(
		segoff.segment,
		slidingPreference,
		undefined,
		useNewSlidingBehavior,
	);
	if (segment === segoff.segment) {
		return segoff;
	}
	const offset =
		segment && segment.ordinal < segoff.segment.ordinal ? segment.cachedLength - 1 : 0;
	return {
		segment,
		offset,
	};
}

/**
 * @internal
 */
export class MergeTree {
	public static readonly options = {
		incrementalUpdate: true,
		insertAfterRemovedSegs: true,
		zamboniSegments: true,
	};

	private static readonly theUnfinishedNode = { childCount: -1 } as unknown as IMergeBlock;

	public readonly collabWindow = new CollaborationWindow();

	public readonly pendingSegments = new List<SegmentGroup>();
	public readonly segmentsToScour = new Heap<LRUSegment>([], LRUSegmentComparer);

	public readonly attributionPolicy: AttributionPolicy | undefined;

	/**
	 * Whether or not all blocks in the mergeTree currently have information about local partial lengths computed.
	 * This information is only necessary on reconnect, and otherwise costly to bookkeep.
	 * This field enables tracking whether partials need to be recomputed using localSeq information.
	 */
	private localPartialsComputed = false;
	// TODO: add remove on segment remove
	// for now assume only markers have ids and so point directly at the Segment
	// if we need to have pointers to non-markers, we can change to point at local refs
	private readonly idToSegment = new Map<string, ISegment>();
	private minSeqListeners: Heap<MinListener> | undefined;
	public mergeTreeDeltaCallback?: MergeTreeDeltaCallback;
	public mergeTreeMaintenanceCallback?: MergeTreeMaintenanceCallback;

	public constructor(public options?: IMergeTreeOptions) {
		this._root = this.makeBlock(0);
		this._root.mergeTree = this;
		this.attributionPolicy = options?.attribution?.policyFactory?.();
	}

	private _root: IRootMergeBlock;
	public get root(): IRootMergeBlock {
		return this._root;
	}

	public set root(value) {
		this._root = value;
		value.mergeTree = this;
	}

	public makeBlock(childCount: number) {
		const block: MergeBlock = new HierMergeBlock(childCount);
		block.ordinal = "";
		return block;
	}

	public clone() {
		const b = new MergeTree(this.options);
		// For now assume that b will not collaborate
		b.root = b.blockClone(this.root);
	}

	public blockClone(block: IMergeBlock, segments?: ISegment[]) {
		const bBlock = this.makeBlock(block.childCount);
		for (let i = 0; i < block.childCount; i++) {
			const child = block.children[i];
			if (child.isLeaf()) {
				const segment = child.clone();
				bBlock.assignChild(segment, i);
				segments?.push(segment);
			} else {
				bBlock.assignChild(this.blockClone(child, segments), i);
			}
		}
		this.nodeUpdateLengthNewStructure(bBlock);
		this.nodeUpdateOrdinals(bBlock);
		return bBlock;
	}

	/**
	 * Compute the net length of this segment from a local perspective.
	 * @param segment - Segment whose length to find
	 * @param localSeq - localSeq at which to find the length of this segment. If not provided,
	 * default is to consider the local client's current perspective. Only local sequence
	 * numbers corresponding to un-acked operations give valid results.
	 */
	public localNetLength(
		segment: ISegment,
		refSeq?: number,
		localSeq?: number,
	): number | undefined {
		const removalInfo = toRemovalInfo(segment);
		if (localSeq === undefined) {
			if (removalInfo !== undefined) {
				if (!seqLTE(removalInfo.removedSeq, this.collabWindow.minSeq)) {
					return 0;
				}
				// this segment removed and outside the collab window which means it is zamboni eligible
				// this also means the segment could not exist, so we should not consider it
				// when making decisions about conflict resolutions
				return undefined;
			} else {
				return segment.cachedLength;
			}
		}

		assert(refSeq !== undefined, 0x398 /* localSeq provided for local length without refSeq */);
		assert(segment.seq !== undefined, 0x399 /* segment with no seq in mergeTree */);
		const { seq, removedSeq, localRemovedSeq } = segment;
		if (seq !== UnassignedSequenceNumber) {
			// inserted remotely
			if (
				seq > refSeq ||
				(removedSeq !== undefined &&
					removedSeq !== UnassignedSequenceNumber &&
					removedSeq <= refSeq) ||
				(localRemovedSeq !== undefined && localRemovedSeq <= localSeq)
			) {
				return 0;
			}
			return segment.cachedLength;
		} else {
			assert(
				segment.localSeq !== undefined,
				0x39a /* unacked segment with undefined localSeq */,
			);
			// inserted locally, still un-acked
			if (
				segment.localSeq > localSeq ||
				(localRemovedSeq !== undefined && localRemovedSeq <= localSeq)
			) {
				return 0;
			}
			return segment.cachedLength;
		}
	}

	// TODO: remove id when segment removed
	public mapIdToSegment(id: string, segment: ISegment) {
		this.idToSegment.set(id, segment);
	}

	private addNode(block: IMergeBlock, node: IMergeNode) {
		const index = block.childCount++;
		block.assignChild(node, index, false);
		return index;
	}

	public reloadFromSegments(segments: ISegment[]) {
		// This code assumes that a later call to `startCollaboration()` will initialize partial lengths.
		assert(
			!this.collabWindow.collaborating,
			0x049 /* "Trying to reload from segments while collaborating!" */,
		);

		const maxChildren = MaxNodesInBlock - 1;

		// Starting with the leaf segments, recursively builds the B-Tree layer by layer from the bottom up.
		const buildMergeBlock = (nodes: IMergeNode[]) => {
			const blockCount = Math.ceil(nodes.length / maxChildren); // Compute # blocks require for this level of B-Tree
			const blocks: IMergeBlock[] = new Array(blockCount); // Pre-alloc array to collect nodes

			// For each block in this level of the B-Tree...
			for (
				let nodeIndex = 0, blockIndex = 0; // Start with the first block and first node
				blockIndex < blockCount; // If we have more blocks, we also have more nodes to insert
				blockIndex++ // Advance to next block in this layer.
			) {
				const block = (blocks[blockIndex] = this.makeBlock(0));

				// For each child of the current block, insert a node (while we have nodes left)
				// and update the block's info.
				for (
					let childIndex = 0;
					childIndex < maxChildren && nodeIndex < nodes.length; // While we still have children & nodes left
					childIndex++, nodeIndex++ // Advance to next child & node
				) {
					// Insert the next node into the current block
					this.addNode(block, nodes[nodeIndex]);
				}

				// Calculate this block's info.  Previously this was inlined into the above loop as a micro-optimization,
				// but it turns out to be negligible in practice since `reloadFromSegments()` is only invoked for the
				// snapshot header.  The bulk of the segments in long documents are inserted via `insertSegments()`.
				this.blockUpdate(block);
			}

			// eslint-disable-next-line @typescript-eslint/no-unsafe-return
			return blocks.length === 1 // If there is only one block at this layer...
				? blocks[0] // ...then we're done.  Return the root.
				: buildMergeBlock(blocks); // ...otherwise recursively build the next layer above blocks.
		};
		if (segments.length > 0) {
			this.root = buildMergeBlock(segments);
			this.nodeUpdateOrdinals(this.root);
		} else {
			this.root = this.makeBlock(0);
		}
	}

	// For now assume min starts at zero
	public startCollaboration(localClientId: number, minSeq: number, currentSeq: number) {
		this.collabWindow.clientId = localClientId;
		this.collabWindow.minSeq = minSeq;
		this.collabWindow.collaborating = true;
		this.collabWindow.currentSeq = currentSeq;
		this.nodeUpdateLengthNewStructure(this.root, true);
	}

	private addToLRUSet(leaf: IMergeLeaf, seq: number) {
		// If the parent node has not yet been marked for scour (i.e., needsScour is not false or undefined),
		// add the segment and mark the mark the node now.

		// TODO: 'seq' may be less than the current sequence number when inserting pre-ACKed
		//       segments from a snapshot.  We currently skip these for now.
		if (leaf.parent!.needsScour !== true && seq > this.collabWindow.currentSeq) {
			leaf.parent!.needsScour = true;
			this.segmentsToScour.add({ segment: leaf, maxSeq: seq });
		}
	}

	public getCollabWindow() {
		return this.collabWindow;
	}

	public getLength(refSeq: number, clientId: number): number {
		return this.blockLength(this.root, refSeq, clientId);
	}

	/**
	 * Returns the current length of the MergeTree for the local client.
	 */
	public get length() {
		return this.root.cachedLength;
	}

	public getPosition(
		node: IMergeNode,
		refSeq: number,
		clientId: number,
		localSeq?: number,
	): number {
		if (node.isLeaf() && node.endpointType === "start") {
			return 0;
		}

		let totalOffset = 0;
		let parent = node.parent;
		let prevParent: IMergeBlock | undefined;
		while (parent) {
			const children = parent.children;
			for (let childIndex = 0; childIndex < parent.childCount; childIndex++) {
				const child = children[childIndex];
				// eslint-disable-next-line @typescript-eslint/prefer-nullish-coalescing -- ?? is not logically equivalent when the first clause returns false.
				if ((prevParent && child === prevParent) || child === node) {
					break;
				}
				totalOffset += this.nodeLength(child, refSeq, clientId, localSeq) ?? 0;
			}
			prevParent = parent;
			parent = parent.parent;
		}
		return totalOffset;
	}

	public getContainingSegment<T extends ISegment>(
		pos: number,
		refSeq: number,
		clientId: number,
		localSeq?: number,
	) {
		assert(
			localSeq === undefined || clientId === this.collabWindow.clientId,
			0x39b /* localSeq provided for non-local client */,
		);
		let segment: T | undefined;
		let offset: number | undefined;

		const leaf = (
			leafSeg: ISegment,
			segpos: number,
			_refSeq: number,
			_clientId: number,
			start: number,
		) => {
			segment = leafSeg as T;
			offset = start;
			return false;
		};
		this.nodeMap(refSeq, clientId, leaf, undefined, undefined, pos, pos + 1, localSeq);
		return { segment, offset };
	}

	/**
	 * Slides or removes references from the provided list of segments.
	 *
	 * The order of the references is preserved for references of the same sliding
	 * preference. Relative order between references that slide backward and those
	 * that slide forward is not preserved, even in the case when they slide to
	 * the same segment.
	 *
	 * @remarks
	 *
	 * 1. Preserving the order of the references is a useful property for reference-based undo/redo
	 * (see revertibles.ts).
	 *
	 * 2. For use cases which necessitate eventual consistency across clients,
	 * this method should only be called with segments for which the current client sequence number is
	 * max(remove segment sequence number, add reference sequence number).
	 * See `packages\dds\merge-tree\REFERENCEPOSITIONS.md`
	 *
	 * @param segments - An array of (not necessarily contiguous) segments with increasing ordinals.
	 */
	private slideAckedRemovedSegmentReferences(segments: ISegment[]) {
		// References are slid in groups to preserve their order.
		let currentForwardSlideGroup: LocalReferenceCollection[] = [];
		let currentBackwardSlideGroup: LocalReferenceCollection[] = [];

		let currentForwardMaybeEndpoint: "start" | "end" | undefined;
		let currentForwardSlideDestination: ISegment | undefined;
		let currentForwardSlideIsForward: boolean | undefined;
		const forwardPred = (ref: LocalReferencePosition) =>
			ref.slidingPreference !== SlidingPreference.BACKWARD;

		let currentBackwardMaybeEndpoint: "start" | "end" | undefined;
		let currentBackwardSlideDestination: ISegment | undefined;
		let currentBackwardSlideIsForward: boolean | undefined;
		const backwardPred = (ref: LocalReferencePosition) =>
			ref.slidingPreference === SlidingPreference.BACKWARD;

		const slideGroup = (
			currentSlideDestination: ISegmentLeaf | undefined,
			currentSlideIsForward: boolean | undefined,
			currentSlideGroup: LocalReferenceCollection[],
			pred: (ref: LocalReferencePosition) => boolean,
			maybeEndpoint: "start" | "end" | undefined,
		) => {
			if (currentSlideIsForward === undefined) {
				return;
			}

			const nonEndpointRefsToAdd = currentSlideGroup.map((collection) =>
				filterLocalReferencePositions(
					collection,
					(ref) => pred(ref) && (maybeEndpoint ? !ref.canSlideToEndpoint : true),
				),
			);

			const endpointRefsToAdd = currentSlideGroup.map((collection) =>
				filterLocalReferencePositions(
					collection,
					(ref) => pred(ref) && !!ref.canSlideToEndpoint,
				),
			);

			if (maybeEndpoint) {
				const endpoint = maybeEndpoint === "start" ? this.startOfTree : this.endOfTree;
				const localRefs = (endpoint.localRefs ??= new LocalReferenceCollection(endpoint));
				if (currentSlideIsForward) {
					localRefs.addBeforeTombstones(...endpointRefsToAdd);
				} else {
					localRefs.addAfterTombstones(...endpointRefsToAdd);
				}
			}

			if (currentSlideDestination !== undefined) {
				const localRefs = (currentSlideDestination.localRefs ??=
					new LocalReferenceCollection(currentSlideDestination));
				if (currentSlideIsForward) {
					localRefs.addBeforeTombstones(...nonEndpointRefsToAdd);
				} else {
					localRefs.addAfterTombstones(...nonEndpointRefsToAdd);
				}
			} else {
				for (const collection of currentSlideGroup) {
					for (const ref of collection) {
						if (pred(ref) && !refTypeIncludesFlag(ref, ReferenceType.StayOnRemove)) {
							ref.callbacks?.beforeSlide?.(ref);
							collection.removeLocalRef(ref);
							ref.callbacks?.afterSlide?.(ref);
						}
					}
				}
			}

			// TODO:AB#4069: This update might be avoidable by checking if the old segment
			// had hierarchical refs before sliding using `segment.localRefs?.hierRefCount`.
			if (currentSlideDestination) {
				this.blockUpdatePathLengths(
					currentSlideDestination.parent,
					TreeMaintenanceSequenceNumber,
					LocalClientId,
				);
			}
		};

		const trySlideSegment = (
			segment: ISegment,
			currentSlideDestination: ISegment | undefined,
			currentSlideIsForward: boolean | undefined,
			currentSlideGroup: LocalReferenceCollection[],
			pred: (ref: LocalReferencePosition) => boolean,
			slidingPreference: SlidingPreference,
			currentMaybeEndpoint: "start" | "end" | undefined,
			reassign: (
				localRefs: LocalReferenceCollection,
				slideToSegment: ISegment | undefined,
				slideIsForward: boolean,
				maybeEndpoint: "start" | "end" | undefined,
			) => void,
		) => {
			// avoid sliding logic if this segment doesn't have any references
			// with the given sliding preference
			if (!segment.localRefs || !anyLocalReferencePosition(segment.localRefs, pred)) {
				return;
			}

			const [slideToSegment, maybeEndpoint] = getSlideToSegment(
				segment,
				slidingPreference,
				slidingPreference === SlidingPreference.FORWARD
					? forwardSegmentCache
					: backwardSegmentCache,
				this.options?.mergeTreeReferencesCanSlideToEndpoint,
			);
			const slideIsForward =
				slideToSegment === undefined ? false : slideToSegment.ordinal > segment.ordinal;

			if (
				slideToSegment !== currentSlideDestination ||
				slideIsForward !== currentSlideIsForward ||
				maybeEndpoint !== currentMaybeEndpoint
			) {
				slideGroup(
					currentSlideDestination,
					currentSlideIsForward,
					currentSlideGroup,
					pred,
					this.options?.mergeTreeReferencesCanSlideToEndpoint ? maybeEndpoint : undefined,
				);
				reassign(
					segment.localRefs,
					slideToSegment,
					slideIsForward,
					this.options?.mergeTreeReferencesCanSlideToEndpoint ? maybeEndpoint : undefined,
				);
			} else {
				currentSlideGroup.push(segment.localRefs);
			}
		};

		const forwardSegmentCache = new Map<ISegment, { seg?: ISegment }>();
		const backwardSegmentCache = new Map<ISegment, { seg?: ISegment }>();
		for (const segment of segments) {
			assert(
				isRemovedAndAcked(segment),
				0x2f1 /* slideReferences from a segment which has not been removed and acked */,
			);
			if (segment.localRefs === undefined || segment.localRefs.empty) {
				continue;
			}

			trySlideSegment(
				segment,
				currentForwardSlideDestination,
				currentForwardSlideIsForward,
				currentForwardSlideGroup,
				forwardPred,
				SlidingPreference.FORWARD,
				currentForwardMaybeEndpoint,
				(localRefs, slideToSegment, slideIsForward, maybeEndpoint) => {
					currentForwardSlideGroup = [localRefs];
					currentForwardSlideDestination = slideToSegment;
					currentForwardSlideIsForward = slideIsForward;
					currentForwardMaybeEndpoint = maybeEndpoint;
				},
			);

			trySlideSegment(
				segment,
				currentBackwardSlideDestination,
				currentBackwardSlideIsForward,
				currentBackwardSlideGroup,
				backwardPred,
				SlidingPreference.BACKWARD,
				currentBackwardMaybeEndpoint,
				(localRefs, slideToSegment, slideIsForward, maybeEndpoint) => {
					currentBackwardSlideGroup = [localRefs];
					currentBackwardSlideDestination = slideToSegment;
					currentBackwardSlideIsForward = slideIsForward;
					currentBackwardMaybeEndpoint = maybeEndpoint;
				},
			);
		}

		slideGroup(
			currentForwardSlideDestination,
			currentForwardSlideIsForward,
			currentForwardSlideGroup,
			forwardPred,
			currentForwardMaybeEndpoint,
		);
		slideGroup(
			currentBackwardSlideDestination,
			currentBackwardSlideIsForward,
			currentBackwardSlideGroup,
			backwardPred,
			currentBackwardMaybeEndpoint,
		);
	}

	private blockLength(node: IMergeBlock, refSeq: number, clientId: number): number {
		return this.collabWindow.collaborating && clientId !== this.collabWindow.clientId
			? node.partialLengths!.getPartialLength(refSeq, clientId)
			: node.cachedLength ?? 0;
	}

	/**
	 * Compute local partial length information
	 *
	 * Public only for use by internal tests
	 */
	public computeLocalPartials(refSeq: number) {
		if (this.localPartialsComputed) {
			return;
		}

		const rebaseCollabWindow = new CollaborationWindow();
		rebaseCollabWindow.loadFrom(this.collabWindow);
		if (refSeq < this.collabWindow.minSeq) {
			rebaseCollabWindow.minSeq = refSeq;
		}
		this.root.partialLengths = PartialSequenceLengths.combine(
			this.root,
			rebaseCollabWindow,
			true,
			true,
		);
		this.localPartialsComputed = true;
	}

	private nodeLength(
		node: IMergeNode,
		refSeq: number,
		clientId: number,
		localSeq?: number,
	): number | undefined {
		if (!this.collabWindow.collaborating || this.collabWindow.clientId === clientId) {
			if (node.isLeaf()) {
				return this.localNetLength(node, refSeq, localSeq);
			} else if (localSeq === undefined) {
				// Local client sees all segments, even when collaborating
				return node.cachedLength;
			} else {
				this.computeLocalPartials(refSeq);
				// Local client should see all segments except those after localSeq.
				return node.partialLengths!.getPartialLength(refSeq, clientId, localSeq);
			}
		} else {
			// Sequence number within window
			if (!node.isLeaf()) {
				return node.partialLengths!.getPartialLength(refSeq, clientId);
			} else {
				const segment = node;
				const removalInfo = toRemovalInfo(segment);
				if (removalInfo !== undefined) {
					if (seqLTE(removalInfo.removedSeq, this.collabWindow.minSeq)) {
						return undefined;
					}
					if (
						seqLTE(removalInfo.removedSeq, refSeq) ||
						removalInfo.removedClientIds.includes(clientId)
					) {
						return 0;
					}
				}

				return seqLTE(node.seq ?? 0, refSeq) || segment.clientId === clientId
					? segment.cachedLength
					: 0;
			}
		}
	}

	public addMinSeqListener(minRequired: number, onMinGE: (minSeq: number) => void) {
		this.minSeqListeners ??= new Heap<MinListener>([], minListenerComparer);
		this.minSeqListeners.add({ minRequired, onMinGE });
	}

	private notifyMinSeqListeners() {
		if (this.minSeqListeners) {
			while (
				this.minSeqListeners.count() > 0 &&
				this.minSeqListeners.peek().minRequired <= this.collabWindow.minSeq
			) {
				const minListener = this.minSeqListeners.get()!;
				minListener.onMinGE(this.collabWindow.minSeq);
			}
		}
	}

	public setMinSeq(minSeq: number) {
		assert(
			minSeq <= this.collabWindow.currentSeq,
			0x04e /* "Trying to set minSeq above currentSeq of collab window!" */,
		);

		// Only move forward
		assert(
			this.collabWindow.minSeq <= minSeq,
			0x04f /* "minSeq of collab window > target minSeq!" */,
		);

		if (minSeq > this.collabWindow.minSeq) {
			this.collabWindow.minSeq = minSeq;
			if (MergeTree.options.zamboniSegments) {
				zamboniSegments(this);
			}
			this.notifyMinSeqListeners();
		}
	}

	public referencePositionToLocalPosition(
		refPos: ReferencePosition,
		refSeq = this.collabWindow.currentSeq,
		clientId = this.collabWindow.clientId,
	): number {
		const seg: ISegmentLeaf | undefined = refPos.getSegment();
		if (seg?.parent === undefined) {
			return DetachedReferencePosition;
		}
		if (refPos.isLeaf()) {
			return this.getPosition(refPos, refSeq, clientId);
		}
		if (refTypeIncludesFlag(refPos, ReferenceType.Transient) || seg.localRefs?.has(refPos)) {
			const offset = isRemoved(seg) ? 0 : refPos.getOffset();
			return offset + this.getPosition(seg, refSeq, clientId);
		}
		return DetachedReferencePosition;
	}

<<<<<<< HEAD
=======
	/**
	 * @deprecated this functionality is no longer supported and will be removed
	 */
	public getStackContext(startPos: number, clientId: number, rangeLabels: string[]) {
		const searchInfo: IMarkerSearchRangeInfo = {
			mergeTree: this,
			// eslint-disable-next-line import/no-deprecated
			stacks: createMap<Stack<Marker>>(),
			rangeLabels,
		};

		this.search(
			startPos,
			UniversalSequenceNumber,
			clientId,
			{ leaf: recordRangeLeaf, shift: rangeShift },
			searchInfo,
		);
		return searchInfo.stacks;
	}

>>>>>>> ca0523e6
	// TODO: filter function
	/**
	 * Finds the nearest reference with ReferenceType.Tile to `startPos` in the direction dictated by `tilePrecedesPos`.
	 * @deprecated Use searchForMarker instead.
	 *
	 * @param startPos - Position at which to start the search
	 * @param clientId - clientId dictating the perspective to search from
	 * @param tileLabel - Label of the tile to search for
	 * @param tilePrecedesPos - Whether the desired tile comes before (true) or after (false) `startPos`
	 */
	public findTile(startPos: number, clientId: number, tileLabel: string, tilePrecedesPos = true) {
		const searchInfo: IReferenceSearchInfo = {
			mergeTree: this,
			tilePrecedesPos,
			tileLabel,
		};

		if (tilePrecedesPos) {
			this.search(
				startPos,
				UniversalSequenceNumber,
				clientId,
				{ leaf: recordTileStart, shift: tileShift },
				searchInfo,
			);
		} else {
			this.backwardSearch(
				startPos,
				UniversalSequenceNumber,
				clientId,
				{ leaf: recordTileStart, shift: tileShift },
				searchInfo,
			);
		}

		if (searchInfo.tile) {
			let pos: number;
			if (searchInfo.tile.isLeaf()) {
				const marker = searchInfo.tile as Marker;
				pos = this.getPosition(marker, UniversalSequenceNumber, clientId);
			} else {
				const localRef = searchInfo.tile;
				pos = this.referencePositionToLocalPosition(
					localRef,
					UniversalSequenceNumber,
					clientId,
				);
			}
			return { tile: searchInfo.tile, pos };
		}

		return undefined;
	}

	/**
	 * Finds the nearest reference with ReferenceType.Tile to `startPos` in the direction dictated by `forwards`.
	 * Uses depthFirstNodeWalk in addition to block-accelerated functionality. The search position will be included in
	 * the nodes to walk, so searching on all positions, including the endpoints, can be considered inclusive.
	 * Any out of bound search positions will return undefined, so in order to search the whole string, a forward
	 * search can begin at 0, or a backward search can begin at length-1.
	 *
	 * @param startPos - Position at which to start the search
	 * @param clientId - clientId dictating the perspective to search from
	 * @param markerLabel - Label of the marker to search for
	 * @param forwards - Whether the string should be searched in the forward or backward direction
	 */
	public searchForMarker(
		startPos: number,
		clientId: number,
		markerLabel: string,
		forwards = true,
	): Marker | undefined {
		let foundMarker: Marker | undefined;

		const { segment } = this.getContainingSegment(startPos, UniversalSequenceNumber, clientId);
		const segWithParent: IMergeLeaf | undefined = segment;
		if (segWithParent?.parent === undefined) {
			return undefined;
		}

		depthFirstNodeWalk(
			segWithParent.parent,
			segWithParent,
			(seg) => {
				if (seg.isLeaf()) {
					if (Marker.is(seg) && refHasTileLabel(seg, markerLabel)) {
						foundMarker = seg;
					}
				} else {
					const block = seg as IHierBlock;
					const marker = forwards
						? block.leftmostTiles[markerLabel]
						: block.rightmostTiles[markerLabel];
					if (marker !== undefined) {
						assert(
							marker.isLeaf() && Marker.is(marker),
							0x751 /* Object returned is not a valid marker */,
						);
						foundMarker = marker;
					}
				}
				return foundMarker !== undefined ? NodeAction.Exit : NodeAction.Skip;
			},
			undefined,
			undefined,
			forwards,
		);

		return foundMarker;
	}

	private search<TClientData>(
		pos: number,
		refSeq: number,
		clientId: number,
		actions: SegmentActions<TClientData> | undefined,
		clientData: TClientData,
	): ISegment | undefined {
		return this.searchBlock(this.root, pos, 0, refSeq, clientId, actions, clientData);
	}

	private searchBlock<TClientData>(
		block: IMergeBlock,
		pos: number,
		segpos: number,
		refSeq: number,
		clientId: number,
		actions: SegmentActions<TClientData> | undefined,
		clientData: TClientData,
		localSeq?: number,
	): ISegment | undefined {
		const { pre, post, contains, leaf, shift } = actions ?? {};
		let _pos = pos;
		let _segpos = segpos;
		const children = block.children;
		pre?.(block, _segpos, refSeq, clientId, undefined, undefined, clientData);
		for (let childIndex = 0; childIndex < block.childCount; childIndex++) {
			const child = children[childIndex];
			const len = this.nodeLength(child, refSeq, clientId, localSeq) ?? 0;
			if (
				(!contains && _pos < len) ||
				contains?.(child, _pos, refSeq, clientId, undefined, undefined, clientData)
			) {
				// Found entry containing pos
				if (!child.isLeaf()) {
					return this.searchBlock(
						child,
						_pos,
						_segpos,
						refSeq,
						clientId,
						actions,
						clientData,
						localSeq,
					);
				} else {
					leaf?.(child, _segpos, refSeq, clientId, _pos, -1, clientData);
					return child;
				}
			} else {
				shift?.(child, _segpos, refSeq, clientId, _pos, undefined, clientData);
				_pos -= len;
				_segpos += len;
			}
		}
		post?.(block, _segpos, refSeq, clientId, undefined, undefined, clientData);
	}

	private backwardSearch<TClientData>(
		pos: number,
		refSeq: number,
		clientId: number,
		actions: SegmentActions<TClientData> | undefined,
		clientData: TClientData,
	): ISegment | undefined {
		const len = this.getLength(refSeq, clientId);
		if (pos > len) {
			return undefined;
		}
		return this.backwardSearchBlock(this.root, pos, len, refSeq, clientId, actions, clientData);
	}

	private backwardSearchBlock<TClientData>(
		block: IMergeBlock,
		pos: number,
		segEnd: number,
		refSeq: number,
		clientId: number,
		actions: SegmentActions<TClientData> | undefined,
		clientData: TClientData,
	): ISegment | undefined {
		const { pre, post, contains, leaf, shift } = actions ?? {};
		let _segEnd = segEnd;
		const children = block.children;
		pre?.(block, _segEnd, refSeq, clientId, undefined, undefined, clientData);
		for (let childIndex = block.childCount - 1; childIndex >= 0; childIndex--) {
			const child = children[childIndex];
			const len = this.nodeLength(child, refSeq, clientId) ?? 0;
			const segpos = _segEnd - len;
			if (
				(!contains && pos >= segpos) ||
				contains?.(child, pos, refSeq, clientId, undefined, undefined, clientData)
			) {
				// Found entry containing pos
				if (!child.isLeaf()) {
					return this.backwardSearchBlock(
						child,
						pos,
						_segEnd,
						refSeq,
						clientId,
						actions,
						clientData,
					);
				} else {
					leaf?.(child, segpos, refSeq, clientId, pos, -1, clientData);
					return child;
				}
			} else {
				shift?.(child, segpos, refSeq, clientId, pos, undefined, clientData);
				_segEnd = segpos;
			}
		}
		post?.(block, _segEnd, refSeq, clientId, undefined, undefined, clientData);
	}

	private updateRoot(splitNode: IMergeBlock | undefined) {
		if (splitNode !== undefined) {
			const newRoot = this.makeBlock(2);
			newRoot.assignChild(this.root, 0, false);
			newRoot.assignChild(splitNode, 1, false);
			this.root = newRoot;
			this.nodeUpdateOrdinals(this.root);
			this.nodeUpdateLengthNewStructure(this.root);
		}
	}

	/**
	 * Assign sequence number to existing segment; update partial lengths to reflect the change
	 * @param seq - sequence number given by server to pending segment
	 */
	public ackPendingSegment(opArgs: IMergeTreeDeltaOpArgs) {
		const seq = opArgs.sequencedMessage!.sequenceNumber;
		const pendingSegmentGroup = this.pendingSegments.shift()?.data;
		const nodesToUpdate: IMergeBlock[] = [];
		let overwrite = false;
		if (pendingSegmentGroup !== undefined) {
			const deltaSegments: IMergeTreeSegmentDelta[] = [];
			const overlappingRemoves: boolean[] = [];
			pendingSegmentGroup.segments.map((pendingSegment: ISegmentLeaf) => {
				const overlappingRemove = !pendingSegment.ack(pendingSegmentGroup, opArgs);
				overwrite = overlappingRemove || overwrite;
				overlappingRemoves.push(overlappingRemove);
				if (MergeTree.options.zamboniSegments) {
					this.addToLRUSet(pendingSegment, seq);
				}
				if (!nodesToUpdate.includes(pendingSegment.parent!)) {
					nodesToUpdate.push(pendingSegment.parent!);
				}
				deltaSegments.push({
					segment: pendingSegment,
				});
			});

			// Perform slides after all segments have been acked, so that
			// positions after slide are final
			if (opArgs.op.type === MergeTreeDeltaType.REMOVE) {
				this.slideAckedRemovedSegmentReferences(pendingSegmentGroup.segments);
			}

			this.mergeTreeMaintenanceCallback?.(
				{
					deltaSegments,
					operation: MergeTreeMaintenanceType.ACKNOWLEDGED,
				},
				opArgs,
			);
			const clientId = this.collabWindow.clientId;
			for (const node of nodesToUpdate) {
				this.blockUpdatePathLengths(node, seq, clientId, overwrite);
			}
		}
		if (MergeTree.options.zamboniSegments) {
			zamboniSegments(this);
		}
	}

	private addToPendingList(
		segment: ISegment,
		segmentGroup?: SegmentGroup,
		localSeq?: number,
		previousProps?: PropertySet,
	) {
		let _segmentGroup = segmentGroup;
		if (_segmentGroup === undefined) {
			// TODO: review the cast
			_segmentGroup = {
				segments: [],
				localSeq,
				refSeq: this.collabWindow.currentSeq,
			} as any as SegmentGroup;
			if (previousProps) {
				_segmentGroup.previousProps = [];
			}
			this.pendingSegments.push(_segmentGroup);
		}

		if (
			// eslint-disable-next-line @typescript-eslint/prefer-nullish-coalescing -- ?? is not logically equivalent when the first clause returns false.
			(!_segmentGroup.previousProps && previousProps) ||
			(_segmentGroup.previousProps && !previousProps)
		) {
			throw new Error("All segments in group should have previousProps or none");
		}
		if (previousProps) {
			_segmentGroup.previousProps!.push(previousProps);
		}

		segment.segmentGroups.enqueue(_segmentGroup);
		return _segmentGroup;
	}

	// TODO: error checking
	public getMarkerFromId(id: string): ISegment | undefined {
		return this.idToSegment.get(id);
	}

	/**
	 * Given a position specified relative to a marker id, lookup the marker
	 * and convert the position to a character position.
	 * @param relativePos - Id of marker (may be indirect) and whether position is before or after marker.
	 * @param refseq - The reference sequence number at which to compute the position.
	 * @param clientId - The client id with which to compute the position.
	 */
	public posFromRelativePos(
		relativePos: IRelativePosition,
		refseq = this.collabWindow.currentSeq,
		clientId = this.collabWindow.clientId,
	) {
		let pos = -1;
		let marker: Marker | undefined;
		if (relativePos.id) {
			marker = this.getMarkerFromId(relativePos.id) as Marker;
		}
		if (marker) {
			pos = this.getPosition(marker, refseq, clientId);
			if (!relativePos.before) {
				pos += marker.cachedLength;
				if (relativePos.offset !== undefined) {
					pos += relativePos.offset;
				}
			} else {
				if (relativePos.offset !== undefined) {
					pos -= relativePos.offset;
				}
			}
		}
		return pos;
	}

	public insertSegments(
		pos: number,
		segments: ISegment[],
		refSeq: number,
		clientId: number,
		seq: number,
		opArgs: IMergeTreeDeltaOpArgs | undefined,
	) {
		this.ensureIntervalBoundary(pos, refSeq, clientId);

		const localSeq =
			seq === UnassignedSequenceNumber ? ++this.collabWindow.localSeq : undefined;

		this.blockInsert(pos, refSeq, clientId, seq, localSeq, segments);

		// opArgs == undefined => loading snapshot or test code
		if (opArgs !== undefined) {
			this.mergeTreeDeltaCallback?.(opArgs, {
				operation: MergeTreeDeltaType.INSERT,
				deltaSegments: segments.map((segment) => ({ segment })),
			});
		}

		if (
			this.collabWindow.collaborating &&
			MergeTree.options.zamboniSegments &&
			seq !== UnassignedSequenceNumber
		) {
			zamboniSegments(this);
		}
	}

	/**
	 * Resolves a remote client's position against the local sequence
	 * and returns the remote client's position relative to the local
	 * sequence. The client ref seq must be above the minimum sequence number
	 * or the return value will be undefined.
	 * Generally this method is used in conjunction with signals which provide
	 * point in time values for the below parameters, and is useful for things
	 * like displaying user position. It should not be used with persisted values
	 * as persisted values will quickly become invalid as the remoteClientRefSeq
	 * moves below the minimum sequence number
	 * @param remoteClientPosition - The remote client's position to resolve
	 * @param remoteClientRefSeq - The reference sequence number of the remote client
	 * @param remoteClientId - The client id of the remote client
	 */
	public resolveRemoteClientPosition(
		remoteClientPosition: number,
		remoteClientRefSeq: number,
		remoteClientId: number,
	): number | undefined {
		if (remoteClientRefSeq < this.collabWindow.minSeq) {
			return undefined;
		}

		const segmentInfo = this.getContainingSegment(
			remoteClientPosition,
			remoteClientRefSeq,
			remoteClientId,
		);

		const { currentSeq, clientId } = this.collabWindow;

		if (segmentInfo?.segment) {
			const segmentPosition = this.getPosition(segmentInfo.segment, currentSeq, clientId);
			return segmentPosition + segmentInfo.offset!;
		} else {
			if (remoteClientPosition === this.getLength(remoteClientRefSeq, remoteClientId)) {
				return this.getLength(currentSeq, clientId);
			}
		}
	}

	private blockInsert<T extends ISegmentLeaf>(
		pos: number,
		refSeq: number,
		clientId: number,
		seq: number,
		localSeq: number | undefined,
		newSegments: T[],
	) {
		const continueFrom = (node: IMergeBlock) => {
			let siblingExists = false;
			forwardExcursion(node, () => {
				siblingExists = true;
				return false;
			});
			return siblingExists;
		};

		let segmentGroup: SegmentGroup;
		const saveIfLocal = (locSegment: ISegment) => {
			// Save segment so can assign sequence number when acked by server
			if (this.collabWindow.collaborating) {
				if (
					locSegment.seq === UnassignedSequenceNumber &&
					clientId === this.collabWindow.clientId
				) {
					segmentGroup = this.addToPendingList(locSegment, segmentGroup, localSeq);
				}
				// LocSegment.seq === 0 when coming from SharedSegmentSequence.loadBody()
				// In all other cases this has to be true (checked by addToLRUSet):
				// locSegment.seq > this.collabWindow.currentSeq
				else if (
					locSegment.seq! > this.collabWindow.minSeq &&
					MergeTree.options.zamboniSegments
				) {
					this.addToLRUSet(locSegment, locSegment.seq!);
				}
			}
		};
		const onLeaf = (segment: ISegment | undefined, _pos: number, context: InsertContext) => {
			const segmentChanges: ISegmentChanges = {};
			if (segment) {
				// Insert before segment
				segmentChanges.replaceCurrent = context.candidateSegment;
				segmentChanges.next = segment;
			} else {
				segmentChanges.next = context.candidateSegment;
			}
			return segmentChanges;
		};

		// TODO: build tree from segs and insert all at once
		let insertPos = pos;
		for (const newSegment of newSegments) {
			if (newSegment.cachedLength > 0) {
				newSegment.seq = seq;
				newSegment.localSeq = localSeq;
				newSegment.clientId = clientId;
				if (Marker.is(newSegment)) {
					const markerId = newSegment.getId();
					if (markerId) {
						this.mapIdToSegment(markerId, newSegment);
					}
				}

				const splitNode = this.insertingWalk(this.root, insertPos, refSeq, clientId, seq, {
					leaf: onLeaf,
					candidateSegment: newSegment,
					continuePredicate: continueFrom,
				});

				if (newSegment.parent === undefined) {
					// Indicates an attempt to insert past the end of the merge-tree's content.
					const errorConstructor =
						localSeq !== undefined ? UsageError : DataProcessingError;
					throw new errorConstructor("MergeTree insert failed", {
						currentSeq: this.collabWindow.currentSeq,
						minSeq: this.collabWindow.minSeq,
						segSeq: newSegment.seq,
					});
				}

				this.updateRoot(splitNode);
				saveIfLocal(newSegment);

				insertPos += newSegment.cachedLength;
			}
		}
	}

	private readonly splitLeafSegment = (
		segment: ISegment | undefined,
		pos: number,
	): ISegmentChanges => {
		if (!(pos > 0 && segment)) {
			return {};
		}

		const next = segment.splitAt(pos)!;
		this.mergeTreeMaintenanceCallback?.(
			{
				operation: MergeTreeMaintenanceType.SPLIT,
				deltaSegments: [{ segment }, { segment: next }],
			},
			undefined,
		);

		return { next };
	};

	private ensureIntervalBoundary(pos: number, refSeq: number, clientId: number) {
		const splitNode = this.insertingWalk(
			this.root,
			pos,
			refSeq,
			clientId,
			TreeMaintenanceSequenceNumber,
			{ leaf: this.splitLeafSegment },
		);
		this.updateRoot(splitNode);
	}

	// Assume called only when pos == len
	private breakTie(pos: number, node: IMergeNode, seq: number) {
		if (node.isLeaf()) {
			if (pos === 0) {
				// normalize the seq numbers
				// if the new seg is local (UnassignedSequenceNumber) give it the highest possible
				// seq for comparison, as it will get a seq higher than any other seq once sequences
				// if the current seg is local (UnassignedSequenceNumber) give it the second highest
				// possible seq, as the highest is reserved for the previous.
				const newSeq = seq === UnassignedSequenceNumber ? Number.MAX_SAFE_INTEGER : seq;
				const segSeq =
					node.seq === UnassignedSequenceNumber
						? Number.MAX_SAFE_INTEGER - 1
						: node.seq ?? 0;
				return newSeq > segSeq;
			}
			return false;
		} else {
			return true;
		}
	}

	private insertingWalk(
		block: IMergeBlock,
		pos: number,
		refSeq: number,
		clientId: number,
		seq: number,
		context: InsertContext,
		isLastChildBlock: boolean = true,
	) {
		let _pos = pos;
		const children = block.children;
		let childIndex: number;
		let child: IMergeNode;
		let newNode: IMergeNode | undefined;
		let fromSplit: IMergeBlock | undefined;
		for (childIndex = 0; childIndex < block.childCount; childIndex++) {
			child = children[childIndex];
			// ensure we walk down the far edge of the tree, even if all sub-tree is eligible for zamboni
			const isLastNonLeafBlock =
				isLastChildBlock && !child.isLeaf() && childIndex === block.childCount - 1;
			const len =
				this.nodeLength(child, refSeq, clientId) ?? (isLastChildBlock ? 0 : undefined);
			if (len === undefined) {
				// if the seg len in undefined, the segment
				// will be removed, so should just be skipped for now
				continue;
			} else {
				assert(len >= 0, 0x4bc /* Length should not be negative */);
			}

			if (_pos < len || (_pos === len && this.breakTie(_pos, child, seq))) {
				// Found entry containing pos
				if (!child.isLeaf()) {
					const childBlock = child;
					// Internal node
					const splitNode = this.insertingWalk(
						childBlock,
						_pos,
						refSeq,
						clientId,
						seq,
						context,
						isLastNonLeafBlock,
					);
					if (splitNode === undefined) {
						if (context.structureChange) {
							this.nodeUpdateLengthNewStructure(block);
						} else {
							this.blockUpdateLength(block, seq, clientId);
						}
						return undefined;
					} else if (splitNode === MergeTree.theUnfinishedNode) {
						_pos -= len; // Act as if shifted segment
						continue;
					} else {
						newNode = splitNode;
						fromSplit = splitNode;
						childIndex++; // Insert after
					}
				} else {
					const segment = child;
					const segmentChanges = context.leaf(segment, _pos, context);
					if (segmentChanges.replaceCurrent) {
						block.assignChild(segmentChanges.replaceCurrent, childIndex, false);
						segmentChanges.replaceCurrent.ordinal = child.ordinal;
					}
					if (segmentChanges.next) {
						newNode = segmentChanges.next;
						childIndex++; // Insert after
					} else {
						// No change
						if (context.structureChange) {
							this.nodeUpdateLengthNewStructure(block);
						}
						return undefined;
					}
				}
				break;
			} else {
				_pos -= len;
			}
		}
		if (!newNode) {
			if (_pos === 0) {
				if (context.continuePredicate?.(block)) {
					return MergeTree.theUnfinishedNode;
				} else {
					const segmentChanges = context.leaf(undefined, _pos, context);
					newNode = segmentChanges.next;
					// Assert segmentChanges.replaceCurrent === undefined
				}
			}
		}
		if (newNode) {
			for (let i = block.childCount; i > childIndex; i--) {
				block.children[i] = block.children[i - 1];
				block.children[i].index = i;
			}
			block.assignChild(newNode, childIndex, false);
			block.childCount++;
			block.setOrdinal(newNode, childIndex);
			if (block.childCount < MaxNodesInBlock) {
				if (fromSplit) {
					this.nodeUpdateOrdinals(fromSplit);
				}
				if (context.structureChange) {
					this.nodeUpdateLengthNewStructure(block);
				} else {
					this.blockUpdateLength(block, seq, clientId);
				}
				return undefined;
			} else {
				// Don't update ordinals because higher block will do it
				return this.split(block);
			}
		} else {
			return undefined;
		}
	}

	private split(node: IMergeBlock) {
		const halfCount = MaxNodesInBlock / 2;
		const newNode = this.makeBlock(halfCount);
		node.childCount = halfCount;
		// Update ordinals to reflect lowered child count
		this.nodeUpdateOrdinals(node);
		for (let i = 0; i < halfCount; i++) {
			newNode.assignChild(node.children[halfCount + i], i, false);
			node.children[halfCount + i] = undefined!;
		}
		this.nodeUpdateLengthNewStructure(node);
		this.nodeUpdateLengthNewStructure(newNode);
		return newNode;
	}

	public nodeUpdateOrdinals(block: IMergeBlock) {
		for (let i = 0; i < block.childCount; i++) {
			const child = block.children[i];
			block.setOrdinal(child, i);
			if (!child.isLeaf()) {
				this.nodeUpdateOrdinals(child);
			}
		}
	}

	/**
	 * Annotate a range with properties
	 * @param start - The inclusive start position of the range to annotate
	 * @param end - The exclusive end position of the range to annotate
	 * @param props - The properties to annotate the range with
	 * @param combiningOp - Optional. Specifies how to combine values for the property, such as "incr" for increment.
	 * @param refSeq - The reference sequence number to use to apply the annotate
	 * @param clientId - The id of the client making the annotate
	 * @param seq - The sequence number of the annotate operation
	 * @param opArgs - The op args for the annotate op. this is passed to the merge tree callback if there is one
	 * @param rollback - Whether this is for a local rollback and what kind
	 */
	public annotateRange(
		start: number,
		end: number,
		props: PropertySet,
		combiningOp: ICombiningOp | undefined,
		refSeq: number,
		clientId: number,
		seq: number,
		opArgs: IMergeTreeDeltaOpArgs,
		rollback: PropertiesRollback = PropertiesRollback.None,
	) {
		this.ensureIntervalBoundary(start, refSeq, clientId);
		this.ensureIntervalBoundary(end, refSeq, clientId);
		const deltaSegments: IMergeTreeSegmentDelta[] = [];
		const localSeq =
			seq === UnassignedSequenceNumber ? ++this.collabWindow.localSeq : undefined;
		let segmentGroup: SegmentGroup | undefined;
		const annotateSegment = (segment: ISegment) => {
			assert(
				!Marker.is(segment) ||
					!(reservedMarkerIdKey in props) ||
					props.markerId === segment.properties?.markerId,
				0x5ad /* Cannot change the markerId of an existing marker */,
			);
			const propertyDeltas = segment.addProperties(
				props,
				combiningOp,
				seq,
				this.collabWindow,
				rollback,
			);
			deltaSegments.push({ segment, propertyDeltas });
			if (this.collabWindow.collaborating) {
				if (seq === UnassignedSequenceNumber) {
					segmentGroup = this.addToPendingList(
						segment,
						segmentGroup,
						localSeq,
						propertyDeltas ? propertyDeltas : {},
					);
				} else {
					if (MergeTree.options.zamboniSegments) {
						this.addToLRUSet(segment, seq);
					}
				}
			}
			return true;
		};

		this.nodeMap(refSeq, clientId, annotateSegment, undefined, undefined, start, end);

		// OpArgs == undefined => test code
		if (deltaSegments.length > 0) {
			this.mergeTreeDeltaCallback?.(opArgs, {
				operation: MergeTreeDeltaType.ANNOTATE,
				deltaSegments,
			});
		}
		if (this.collabWindow.collaborating && seq !== UnassignedSequenceNumber) {
			if (MergeTree.options.zamboniSegments) {
				zamboniSegments(this);
			}
		}
	}

	public markRangeRemoved(
		start: number,
		end: number,
		refSeq: number,
		clientId: number,
		seq: number,
		overwrite = false,
		opArgs: IMergeTreeDeltaOpArgs,
	): void {
		let _overwrite = overwrite;
		this.ensureIntervalBoundary(start, refSeq, clientId);
		this.ensureIntervalBoundary(end, refSeq, clientId);
		let segmentGroup: SegmentGroup;
		const removedSegments: IMergeTreeSegmentDelta[] = [];
		const localOverlapWithRefs: ISegment[] = [];
		const localSeq =
			seq === UnassignedSequenceNumber ? ++this.collabWindow.localSeq : undefined;
		const markRemoved = (segment: ISegment, pos: number, _start: number, _end: number) => {
			const existingRemovalInfo = toRemovalInfo(segment);
			if (existingRemovalInfo !== undefined) {
				_overwrite = true;
				if (existingRemovalInfo.removedSeq === UnassignedSequenceNumber) {
					// we removed this locally, but someone else removed it first
					// so put them at the head of the list
					// The list isn't ordered, but we keep the first removal at the head
					// for partialLengths bookkeeping purposes
					existingRemovalInfo.removedClientIds.unshift(clientId);

					existingRemovalInfo.removedSeq = seq;
					if (segment.localRefs?.empty === false) {
						localOverlapWithRefs.push(segment);
					}
				} else {
					// Do not replace earlier sequence number for remove
					existingRemovalInfo.removedClientIds.push(clientId);
				}
			} else {
				segment.removedClientIds = [clientId];
				segment.removedSeq = seq;
				segment.localRemovedSeq = localSeq;

				removedSegments.push({ segment });
			}

			// Save segment so can assign removed sequence number when acked by server
			if (this.collabWindow.collaborating) {
				if (
					segment.removedSeq === UnassignedSequenceNumber &&
					clientId === this.collabWindow.clientId
				) {
					segmentGroup = this.addToPendingList(segment, segmentGroup, localSeq);
				} else {
					if (MergeTree.options.zamboniSegments) {
						this.addToLRUSet(segment, seq);
					}
				}
			}
			return true;
		};
		const afterMarkRemoved = (node: IMergeBlock, pos: number, _start: number, _end: number) => {
			if (_overwrite) {
				this.nodeUpdateLengthNewStructure(node);
			} else {
				this.blockUpdateLength(node, seq, clientId);
			}
			return true;
		};
		this.nodeMap(refSeq, clientId, markRemoved, undefined, afterMarkRemoved, start, end);
		// these segments are already viewed as being removed locally and are not event-ed
		// so can slide non-StayOnRemove refs immediately
		this.slideAckedRemovedSegmentReferences(localOverlapWithRefs);
		// opArgs == undefined => test code
		if (removedSegments.length > 0) {
			this.mergeTreeDeltaCallback?.(opArgs, {
				operation: MergeTreeDeltaType.REMOVE,
				deltaSegments: removedSegments,
			});
		}
		// these events are newly removed
		// so we slide after eventing in case the consumer wants to make reference
		// changes at remove time, like add a ref to track undo redo.
		if (!this.collabWindow.collaborating || clientId !== this.collabWindow.clientId) {
			this.slideAckedRemovedSegmentReferences(removedSegments.map(({ segment }) => segment));
		}

		if (this.collabWindow.collaborating && seq !== UnassignedSequenceNumber) {
			if (MergeTree.options.zamboniSegments) {
				zamboniSegments(this);
			}
		}
	}

	/**
	 * Revert an unacked local op
	 */
	public rollback(op: IMergeTreeDeltaOp, localOpMetadata: SegmentGroup) {
		if (op.type === MergeTreeDeltaType.REMOVE) {
			const pendingSegmentGroup = this.pendingSegments.pop?.()?.data;
			if (pendingSegmentGroup === undefined || pendingSegmentGroup !== localOpMetadata) {
				throw new Error("Rollback op doesn't match last edit");
			}
			pendingSegmentGroup.segments.forEach((segment: ISegmentLeaf) => {
				const segmentSegmentGroup = segment.segmentGroups?.pop?.();
				assert(
					segmentSegmentGroup === pendingSegmentGroup,
					0x3ee /* Unexpected segmentGroup in segment */,
				);

				assert(
					segment.removedClientIds !== undefined &&
						segment.removedClientIds[0] === this.collabWindow.clientId,
					0x39d /* Rollback segment removedClientId does not match local client */,
				);
				segment.removedClientIds = undefined;
				segment.removedSeq = undefined;
				segment.localRemovedSeq = undefined;

				// Note: optional chaining short-circuits:
				// https://developer.mozilla.org/en-US/docs/Web/JavaScript/Reference/Operators/Optional_chaining#short-circuiting
				this.mergeTreeDeltaCallback?.(
					{ op: createInsertSegmentOp(this.findRollbackPosition(segment), segment) },
					{
						operation: MergeTreeDeltaType.INSERT,
						deltaSegments: [{ segment }],
					},
				);

				for (
					let updateNode = segment.parent;
					updateNode !== undefined;
					updateNode = updateNode.parent
				) {
					this.blockUpdateLength(
						updateNode,
						UnassignedSequenceNumber,
						this.collabWindow.clientId,
					);
				}
			});
		} else if (
			op.type === MergeTreeDeltaType.INSERT ||
			op.type === MergeTreeDeltaType.ANNOTATE
		) {
			const pendingSegmentGroup = this.pendingSegments.pop?.()?.data;
			if (
				pendingSegmentGroup === undefined ||
				pendingSegmentGroup !== localOpMetadata ||
				(op.type === MergeTreeDeltaType.ANNOTATE && !pendingSegmentGroup.previousProps)
			) {
				throw new Error("Rollback op doesn't match last edit");
			}
			let i = 0;
			for (const segment of pendingSegmentGroup.segments) {
				const segmentSegmentGroup = segment.segmentGroups.pop?.();
				assert(
					segmentSegmentGroup === pendingSegmentGroup,
					0x3ef /* Unexpected segmentGroup in segment */,
				);

				const start = this.findRollbackPosition(segment);
				if (op.type === MergeTreeDeltaType.INSERT) {
					segment.seq = UniversalSequenceNumber;
					segment.localSeq = undefined;
					const removeOp = createRemoveRangeOp(start, start + segment.cachedLength);
					this.markRangeRemoved(
						start,
						start + segment.cachedLength,
						UniversalSequenceNumber,
						this.collabWindow.clientId,
						UniversalSequenceNumber,
						false,
						{ op: removeOp },
					);
				} /* op.type === MergeTreeDeltaType.ANNOTATE */ else {
					const props = pendingSegmentGroup.previousProps![i];
					const rollbackType =
						op.combiningOp?.name === "rewrite"
							? PropertiesRollback.Rewrite
							: PropertiesRollback.Rollback;
					const annotateOp = createAnnotateRangeOp(
						start,
						start + segment.cachedLength,
						props,
						undefined,
					);
					this.annotateRange(
						start,
						start + segment.cachedLength,
						props,
						undefined,
						UniversalSequenceNumber,
						this.collabWindow.clientId,
						UniversalSequenceNumber,
						{ op: annotateOp },
						rollbackType,
					);
					i++;
				}
			}
		} else {
			throw new Error("Unsupported op type for rollback");
		}
	}

	/**
	 * Walk the segments up to the current segment and calculate its position
	 */
	private findRollbackPosition(segment: ISegment) {
		let segmentPosition = 0;
		walkAllChildSegments(this.root, (seg) => {
			// If we've found the desired segment, terminate the walk and return 'segmentPosition'.
			if (seg === segment) {
				return false;
			}

			// If not removed, increase position
			if (seg.removedSeq === undefined) {
				segmentPosition += seg.cachedLength;
			}

			return true;
		});

		return segmentPosition;
	}

	public nodeUpdateLengthNewStructure(node: IMergeBlock, recur = false) {
		this.blockUpdate(node);
		if (this.collabWindow.collaborating) {
			this.localPartialsComputed = false;
			node.partialLengths = PartialSequenceLengths.combine(node, this.collabWindow, recur);
		}
	}

	public removeLocalReferencePosition(
		lref: LocalReferencePosition,
	): LocalReferencePosition | undefined {
		const segment: ISegmentLeaf | undefined = lref.getSegment();
		if (segment) {
			const removedRefs = segment?.localRefs?.removeLocalRef(lref);
			if (removedRefs !== undefined && refTypeIncludesFlag(lref, hierRefTypes)) {
				this.blockUpdatePathLengths(
					segment.parent,
					TreeMaintenanceSequenceNumber,
					LocalClientId,
				);
			}
			return removedRefs;
		}
	}

	startOfTree = new StartOfTreeSegment(this);
	endOfTree = new EndOfTreeSegment(this);

	public createLocalReferencePosition(
		_segment: ISegmentLeaf | "start" | "end",
		offset: number,
		refType: ReferenceType,
		properties: PropertySet | undefined,
		slidingPreference?: SlidingPreference,
		canSlideToEndpoint?: boolean,
	): LocalReferencePosition {
		if (
			_segment !== "start" &&
			_segment !== "end" &&
			isRemovedAndAcked(_segment) &&
			!refTypeIncludesFlag(refType, ReferenceType.SlideOnRemove | ReferenceType.Transient) &&
			_segment.endpointType === undefined
		) {
			throw new UsageError(
				"Can only create SlideOnRemove or Transient local reference position on a removed segment",
			);
		}

		let segment: ISegmentLeaf;

		if (_segment === "start") {
			segment = this.startOfTree;
		} else if (_segment === "end") {
			segment = this.endOfTree;
		} else {
			segment = _segment;
		}

		const localRefs = segment.localRefs ?? new LocalReferenceCollection(segment);
		segment.localRefs = localRefs;

		const segRef = localRefs.createLocalRef(
			offset,
			refType,
			properties,
			slidingPreference,
			canSlideToEndpoint,
		);

		if (refTypeIncludesFlag(refType, hierRefTypes)) {
			this.blockUpdatePathLengths(
				segment.parent,
				TreeMaintenanceSequenceNumber,
				LocalClientId,
			);
		}
		return segRef;
	}

	// Segments should either be removed remotely, removed locally, or inserted locally
	private normalizeAdjacentSegments(affectedSegments: List<ISegmentLeaf>): void {
		// Eagerly demand this since we're about to shift elements in the list around
		const currentOrder = Array.from(affectedSegments, ({ data: seg }) => ({
			parent: seg.parent,
			index: seg.index,
			ordinal: seg.ordinal,
		}));

		// Last segment which was not affected locally.
		let lastLocalSegment = affectedSegments.last;
		while (lastLocalSegment !== undefined && isRemovedAndAcked(lastLocalSegment.data)) {
			lastLocalSegment = lastLocalSegment.prev;
		}

		if (!lastLocalSegment) {
			return;
		}

		for (
			let segmentToSlide: ListNode<ISegment> | undefined = lastLocalSegment,
				nearerSegment = lastLocalSegment?.prev;
			segmentToSlide !== undefined;
			segmentToSlide = nearerSegment, nearerSegment = nearerSegment?.prev
		) {
			// Slide iterCur forward as far as possible
			if (isRemovedAndAcked(segmentToSlide.data)) {
				// Slide past all segments that are not also remotely removed
				affectedSegments.remove(segmentToSlide);
				affectedSegments.insertAfter(lastLocalSegment, segmentToSlide.data);
			} else if (isRemoved(segmentToSlide.data)) {
				assert(
					segmentToSlide.data.localRemovedSeq !== undefined,
					0x54d /* Removed segment that hasnt had its removal acked should be locally removed */,
				);
				// Slide each locally removed item past all segments that have localSeq > lremoveItem.localSeq
				// but not past remotely removed segments;
				let cur = segmentToSlide;
				let scan = cur.next;
				while (
					scan !== undefined &&
					!isRemovedAndAcked(scan.data) &&
					scan.data.localSeq !== undefined &&
					scan.data.localSeq > segmentToSlide.data.localRemovedSeq
				) {
					cur = scan;
					scan = scan.next;
				}
				if (cur !== segmentToSlide) {
					affectedSegments.remove(segmentToSlide);
					affectedSegments.insertAfter(cur, segmentToSlide.data);
				}
			}
		}

		const newOrder = Array.from(affectedSegments.map(({ data }) => data));
		newOrder.forEach(
			(seg) => seg.localRefs?.walkReferences((lref) => lref.callbacks?.beforeSlide?.(lref)),
		);
		const perSegmentTrackingGroups = new Map<ISegment, TrackingGroup[]>();
		for (const segment of newOrder) {
			const { trackingCollection } = segment;
			const trackingGroups = Array.from(trackingCollection.trackingGroups);
			perSegmentTrackingGroups.set(segment, trackingGroups);
			for (const group of trackingCollection.trackingGroups) {
				trackingCollection.unlink(group);
			}
		}

		for (let i = 0; i < newOrder.length; i++) {
			const seg = newOrder[i];
			const { parent, index, ordinal } = currentOrder[i];
			parent?.assignChild(seg, index, false);
			seg.ordinal = ordinal;
		}

		for (const [segment, groups] of perSegmentTrackingGroups.entries()) {
			for (const group of groups) {
				segment.trackingCollection.link(group);
			}
		}

		// Finally, update internal node bookkeeping on ancestors of the swapped nodes.
		// Toposort would improve this by a log factor, but probably not worth the added code size
		const depths = new Map<IMergeNode, number>();
		const computeDepth = (block: IMergeNode): number => {
			if (!depths.has(block)) {
				depths.set(block, block.parent === undefined ? 0 : 1 + computeDepth(block.parent));
			}
			return depths.get(block)!;
		};
		newOrder.forEach(computeDepth);
		for (const [node] of Array.from(depths.entries()).sort((a, b) => b[1] - a[1])) {
			if (!node.isLeaf()) {
				this.nodeUpdateLengthNewStructure(node, false);
			}
		}
		newOrder.forEach(
			(seg) => seg.localRefs?.walkReferences((lref) => lref.callbacks?.afterSlide?.(lref)),
		);
	}

	/**
	 * Normalizes the segments nearby `segmentGroup` to be ordered as they would if the op submitting `segmentGroup`
	 * is rebased to the current sequence number.
	 * This primarily affects the ordering of adjacent segments that were removed between the original submission of
	 * the local ops and now.
	 * Consider the following sequence of events:
	 * Initial state: "hi my friend" (seq: 0)
	 * - Client 1 inserts "good " to make "hi my good friend" (op1, refSeq: 0)
	 * - Client 2 deletes "my " to make "hi friend" (op2, refSeq: 0)
	 * - op2 is sequenced giving seq 1
	 * - Client 1 disconnects and reconnects at seq: 1.
	 *
	 * At this point in time, client 1 will have segments ["hi ", Removed"my ", Local"good ", "friend"].
	 * However, the rebased op that it submits will cause client 2 to have segments
	 * ["hi ", Local"good ", Removed"my ", "friend"].
	 *
	 * The difference in ordering can be problematic for tie-breaking concurrently inserted segments in some scenarios.
	 * Rather than incur extra work tie-breaking these scenarios for all clients, when client 1 rebases its operation,
	 * it can fix up its local state to align with what would be expected of the op it resubmits.
	 */
	public normalizeSegmentsOnRebase(): void {
		let currentRangeToNormalize = new List<ISegment>();
		let rangeContainsLocalSegs = false;
		let rangeContainsRemoteRemovedSegs = false;
		const normalize = () => {
			if (
				rangeContainsLocalSegs &&
				rangeContainsRemoteRemovedSegs &&
				currentRangeToNormalize.length > 1
			) {
				this.normalizeAdjacentSegments(currentRangeToNormalize);
			}
		};
		walkAllChildSegments(this.root, (seg) => {
			if (isRemoved(seg) || seg.seq === UnassignedSequenceNumber) {
				if (isRemovedAndAcked(seg)) {
					rangeContainsRemoteRemovedSegs = true;
				}
				if (seg.seq === UnassignedSequenceNumber) {
					rangeContainsLocalSegs = true;
				}
				currentRangeToNormalize.push(seg);
			} else {
				normalize();
				currentRangeToNormalize = new List<ISegment>();
				rangeContainsLocalSegs = false;
				rangeContainsRemoteRemovedSegs = false;
			}

			return true;
		});

		normalize();
	}

	private blockUpdate(block: IMergeBlock) {
		let len: number | undefined;
		const hierBlock = block.hierBlock();
		if (hierBlock) {
			hierBlock.rightmostTiles = createMap<Marker>();
			hierBlock.leftmostTiles = createMap<Marker>();
		}
		for (let i = 0; i < block.childCount; i++) {
			const child = block.children[i];
			const nodeLength = nodeTotalLength(this, child);
			if (nodeLength !== undefined) {
				len ??= 0;
				len += nodeLength;
			}
			if (hierBlock) {
				addNodeReferences(this, child, hierBlock.rightmostTiles, hierBlock.leftmostTiles);
			}
		}

		block.cachedLength = len;
	}

	public blockUpdatePathLengths(
		startBlock: IMergeBlock | undefined,
		seq: number,
		clientId: number,
		newStructure = false,
	) {
		let block: IMergeBlock | undefined = startBlock;
		while (block !== undefined) {
			if (newStructure) {
				this.nodeUpdateLengthNewStructure(block);
			} else {
				this.blockUpdateLength(block, seq, clientId);
			}
			block = block.parent;
		}
	}

	private blockUpdateLength(node: IMergeBlock, seq: number, clientId: number) {
		this.blockUpdate(node);
		this.localPartialsComputed = false;
		if (
			this.collabWindow.collaborating &&
			seq !== UnassignedSequenceNumber &&
			seq !== TreeMaintenanceSequenceNumber
		) {
			if (
				node.partialLengths !== undefined &&
				MergeTree.options.incrementalUpdate &&
				clientId !== NonCollabClient
			) {
				node.partialLengths.update(node, seq, clientId, this.collabWindow);
			} else {
				node.partialLengths = PartialSequenceLengths.combine(node, this.collabWindow);
			}
		}
	}

	public mapRange<TClientData>(
		handler: ISegmentAction<TClientData>,
		refSeq: number,
		clientId: number,
		accum: TClientData,
		start?: number,
		end?: number,
		splitRange: boolean = false,
	) {
		if (splitRange) {
			if (start) {
				this.ensureIntervalBoundary(start, refSeq, clientId);
			}
			if (end) {
				this.ensureIntervalBoundary(end, refSeq, clientId);
			}
		}
		this.nodeMap(refSeq, clientId, handler, accum, undefined, start, end);
	}

	private nodeMap<TClientData>(
		refSeq: number,
		clientId: number,
		leaf: ISegmentAction<TClientData>,
		accum: TClientData,
		post?: BlockAction<TClientData>,
		start: number = 0,
		end?: number,
		localSeq?: number,
	): void {
		const endPos = end ?? this.nodeLength(this.root, refSeq, clientId, localSeq) ?? 0;
		if (endPos === start) {
			return;
		}

		let pos = 0;

		depthFirstNodeWalk(
			this.root,
			this.root.children[0],
			(node) => {
				if (endPos <= pos) {
					return NodeAction.Exit;
				}
				const len = this.nodeLength(node, refSeq, clientId, localSeq);
				if (len === undefined || len === 0) {
					return NodeAction.Skip;
				}

				const nextPos = pos + len;
				// start is beyond the current node, so we can skip it
				if (start >= nextPos) {
					pos = nextPos;
					return NodeAction.Skip;
				}

				if (node.isLeaf()) {
					if (
						leaf(node, pos, refSeq, clientId, start - pos, endPos - pos, accum) ===
						false
					) {
						return NodeAction.Exit;
					}
					pos = nextPos;
				}
			},
			undefined,
			post === undefined
				? undefined
				: (block) => post(block, pos, refSeq, clientId, start - pos, endPos - pos, accum),
		);
	}
}<|MERGE_RESOLUTION|>--- conflicted
+++ resolved
@@ -1126,30 +1126,6 @@
 		return DetachedReferencePosition;
 	}
 
-<<<<<<< HEAD
-=======
-	/**
-	 * @deprecated this functionality is no longer supported and will be removed
-	 */
-	public getStackContext(startPos: number, clientId: number, rangeLabels: string[]) {
-		const searchInfo: IMarkerSearchRangeInfo = {
-			mergeTree: this,
-			// eslint-disable-next-line import/no-deprecated
-			stacks: createMap<Stack<Marker>>(),
-			rangeLabels,
-		};
-
-		this.search(
-			startPos,
-			UniversalSequenceNumber,
-			clientId,
-			{ leaf: recordRangeLeaf, shift: rangeShift },
-			searchInfo,
-		);
-		return searchInfo.stacks;
-	}
-
->>>>>>> ca0523e6
 	// TODO: filter function
 	/**
 	 * Finds the nearest reference with ReferenceType.Tile to `startPos` in the direction dictated by `tilePrecedesPos`.
