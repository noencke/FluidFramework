--- conflicted
+++ resolved
@@ -8,12 +8,9 @@
 	FieldKey,
 	ForestEvents,
 	IForestSubscription,
-<<<<<<< HEAD
 	AnchorSet,
-=======
 	TreeFieldStoredSchema,
 	moveToDetachedField,
->>>>>>> bdca465a
 } from "../../core/index.js";
 import { ISubscribable } from "../../events/index.js";
 import { IDisposable, disposeSymbol } from "../../util/index.js";
