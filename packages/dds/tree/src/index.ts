/*!
 * Copyright (c) Microsoft Corporation and contributors. All rights reserved.
 * Licensed under the MIT License.
 */

export {
	ValueSchema,
	type Revertible,
	CommitKind,
	RevertibleStatus,
	type CommitMetadata,
	type RevertibleFactory,
	type RevertibleAlphaFactory,
	type RevertibleAlpha,
} from "./core/index.js";

import type {
	Listeners as EventListeners,
	IsListener as EventIsListener,
	Listenable as EventListenable,
	Off as EventOff,
} from "@fluidframework/core-interfaces";

/**
 * {@inheritdoc @fluidframework/core-interfaces#Listeners}
 * @public
 * @deprecated Deprecated in `@fluidframework/tree`. Consider importing from `fluid-framework` or `@fluidframework/core-interfaces` instead.
 */
export type Listeners<T extends object> = EventListeners<T>;
/**
 * {@inheritdoc @fluidframework/core-interfaces#IsListener}
 * @public
 * @deprecated Deprecated in `@fluidframework/tree`. Consider importing from `fluid-framework` or `@fluidframework/core-interfaces` instead.
 */
export type IsListener<T> = EventIsListener<T>;
/**
 * {@inheritdoc @fluidframework/core-interfaces#Listenable}
 * @public
 * @deprecated Deprecated in `@fluidframework/tree`. Consider importing from `fluid-framework` or `@fluidframework/core-interfaces` instead.
 */
export type Listenable<T extends object> = EventListenable<T>;
/**
 * {@inheritdoc @fluidframework/core-interfaces#Off}
 * @public
 * @deprecated Deprecated in `@fluidframework/tree`. Consider importing from `fluid-framework` or `@fluidframework/core-interfaces` instead.
 */
export type Off = EventOff;

export {
	TreeStatus,
	TreeCompressionStrategy,
	type TreeIndex,
	type TreeIndexKey,
	type TreeIndexNodes,
} from "./feature-libraries/index.js";

export {
	type ITreeInternal,
	type SharedTreeOptions,
	type ForestType,
	type SharedTreeFormatOptions,
	SharedTreeFormatVersion,
	Tree,
	type RunTransaction,
	type ForestOptions,
	getBranch,
	type BranchableTree,
	type TreeBranchFork,
	independentInitializedView,
	type ViewContent,
	TreeAlpha,
	independentView,
	ForestTypeOptimized,
	ForestTypeExpensiveDebug,
	ForestTypeReference,
} from "./shared-tree/index.js";

export {
	TreeArrayNode,
	type Unhydrated,
	IterableTreeArrayContent,
	TreeNode,
	type ViewableTree,
	type ITree,
	type TreeNodeSchema,
	TreeViewConfiguration,
	type ITreeViewConfiguration,
	type ITreeConfigurationOptions,
	type TreeView,
	type TreeViewEvents,
	SchemaFactory,
	SchemaFactoryAlpha,
	type SchemaFactoryObjectOptions,
	type ImplicitFieldSchema,
	type TreeFieldFromImplicitField,
	type TreeChangeEvents,
	type NodeFromSchema,
	type TreeMapNode,
	type InsertableTreeNodeFromImplicitAllowedTypes,
	type TreeLeafValue,
	FieldKind,
	FieldSchema,
	type FieldSchemaMetadata,
	type ImplicitAllowedTypes,
	type InsertableTreeFieldFromImplicitField,
	type InsertableTypedNode,
	NodeKind,
	type TreeObjectNode,
	type TreeNodeFromImplicitAllowedTypes,
	type TreeNodeSchemaClass,
	type SchemaCompatibilityStatus,
	type FieldProps,
	type InternalTreeNode,
	type WithType,
	type NodeChangedData,
	// Types not really intended for public use, but used in links.
	// Can not be moved to internalTypes since doing so causes app code to throw errors like:
	// Error: src/simple-tree/objectNode.ts:72:1 - (ae-unresolved-link) The @link reference could not be resolved: The package "@fluidframework/tree" does not have an export "TreeNodeApi"
	type TreeNodeApi,
	type TreeNodeSchemaCore,
	// Types not really intended for public use, but used in inferred types exposed in the public API.
	// Can not be moved to internalTypes since doing so causes app code to throw errors like:
	// error TS2742: The inferred type of 'Inventory' cannot be named without a reference to '../node_modules/@fluidframework/tree/lib/internalTypes.js'. This is likely not portable. A type annotation is necessary.
	type AllowedTypes,
	type ImplicitAllowedTypesUnsafe,
	type TreeObjectNodeUnsafe,
	type InsertableTreeNodeFromImplicitAllowedTypesUnsafe,
	type TreeArrayNodeUnsafe,
	type TreeMapNodeUnsafe,
	type InsertableObjectFromSchemaRecordUnsafe,
	type InsertableTreeFieldFromImplicitFieldUnsafe,
	type FieldSchemaUnsafe,
	type TreeNodeSchemaClassUnsafe,
	type InsertableTreeNodeFromAllowedTypesUnsafe,
	// System types (not in Internal types for various reasons, like doc links or cannot be named errors).
	type typeSchemaSymbol,
	type TreeNodeSchemaNonClass,
	// Recursive Schema APIs
	type ValidateRecursiveSchema,
	type FixRecursiveArraySchema,
	// Index APIs
	type SimpleTreeIndex,
	type IdentifierIndex,
	createSimpleTreeIndex,
	createIdentifierIndex,
	// experimental @alpha APIs:
	adaptEnum,
	enumFromStrings,
	singletonSchema,
	type UnsafeUnknownSchema,
	type TreeViewAlpha,
	type InsertableField,
	type Insertable,
	type InsertableContent,
	type FactoryContent,
	type FactoryContentObject,
	type ReadableField,
	type ReadSchema,
	// test recursive schema for checking that d.ts files handles schema correctly
	test_RecursiveObject,
	test_RecursiveObject_base,
	test_RecursiveObjectPojoMode,
	// Beta APIs
	TreeBeta,
	type TreeChangeEventsBeta,
	type VerboseTreeNode,
	type EncodeOptions,
	type ParseOptions,
	type VerboseTree,
	extractPersistedSchema,
	comparePersistedSchema,
	type ConciseTree,
	// Back to normal types
	type JsonTreeSchema,
	type JsonSchemaId,
	type JsonNodeSchema,
	type JsonNodeSchemaBase,
	type JsonLeafNodeSchema,
	type JsonMapNodeSchema,
	type JsonArrayNodeSchema,
	type JsonObjectNodeSchema,
	type JsonFieldSchema,
	type JsonSchemaRef,
	type JsonRefPath,
	type JsonSchemaType,
	type JsonLeafSchemaType,
	getJsonSchema,
	type LazyItem,
	type Unenforced,
	type SimpleNodeSchemaBase,
	type SimpleTreeSchema,
	type SimpleNodeSchema,
	type SimpleFieldSchema,
	type SimpleLeafNodeSchema,
	type SimpleMapNodeSchema,
	type SimpleArrayNodeSchema,
	type SimpleObjectNodeSchema,
	type SimpleObjectFieldSchema,
	normalizeAllowedTypes,
	getSimpleSchema,
	type ReadonlyArrayNode,
	type InsertableTreeNodeFromAllowedTypes,
	type Input,
	type TreeBranch,
	type TreeBranchEvents,
	asTreeViewAlpha,
	type NodeSchemaOptions,
	type NodeSchemaMetadata,
	type schemaStatics,
	type ITreeAlpha,
	type TransactionConstraint,
	type NodeInDocumentConstraint,
	type RunTransactionParams,
	type VoidTransactionCallbackStatus,
	type TransactionCallbackStatus,
	type TransactionResult,
	type TransactionResultExt,
	type TransactionResultSuccess,
	type TransactionResultFailed,
	rollback,
	generateSchemaFromSimpleSchema,
	evaluateLazySchema,
	replaceConciseTreeHandles,
	replaceHandles,
	replaceVerboseTreeHandles,
	type HandleConverter,
<<<<<<< HEAD
	ObjectNodeSchema,
=======
	type LeafSchema,
>>>>>>> 5e3e8a1c
} from "./simple-tree/index.js";
export {
	SharedTree,
	configuredSharedTree,
	SharedTreeAttributes,
	SharedTreeFactoryType,
} from "./treeFactory.js";

export {
	type ICodecOptions,
	type JsonValidator,
	type SchemaValidationFunction,
	FluidClientVersion,
} from "./codec/index.js";
export { noopValidator } from "./codec/index.js";
export { typeboxValidator } from "./external-utilities/index.js";

export type {
	// Type Testing
	requireTrue,
	requireFalse,
	requireAssignableTo,
	areSafelyAssignable,
	isAssignableTo,
	isAny,
	eitherIsAny,
	// Other
	RestrictiveReadonlyRecord,
	RestrictiveStringRecord,
	MakeNominal,
	IsUnion,
	UnionToIntersection,
	UnionToTuple,
	PopUnion,
	JsonCompatible,
	JsonCompatibleObject,
} from "./util/index.js";
export { cloneWithReplacements } from "./util/index.js";

import * as InternalTypes from "./internalTypes.js";
export {
	/**
	 * Contains types used by the API, but which serve mechanical purposes and do not represent semantic concepts.
	 * They are used internally to implement API aspects, but are not intended for use by external consumers.
	 */
	InternalTypes,
};

// Internal/System types:
// These would be put in `internalTypes` except doing so tents to cause errors like:
// The inferred type of 'NodeMap' cannot be named without a reference to '../../node_modules/@fluidframework/tree/lib/internalTypes.js'. This is likely not portable. A type annotation is necessary.
export type { MapNodeInsertableData } from "./simple-tree/index.js";

export { JsonAsTree } from "./jsonDomainSchema.js";
export { FluidSerializableAsTree } from "./serializableDomainSchema.js";<|MERGE_RESOLUTION|>--- conflicted
+++ resolved
@@ -224,11 +224,8 @@
 	replaceHandles,
 	replaceVerboseTreeHandles,
 	type HandleConverter,
-<<<<<<< HEAD
 	ObjectNodeSchema,
-=======
 	type LeafSchema,
->>>>>>> 5e3e8a1c
 } from "./simple-tree/index.js";
 export {
 	SharedTree,
