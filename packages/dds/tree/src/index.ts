--- conflicted
+++ resolved
@@ -230,18 +230,14 @@
 	replaceHandles,
 	replaceVerboseTreeHandles,
 	type HandleConverter,
-	ObjectNodeSchema,
 	type LeafSchema,
-<<<<<<< HEAD
 	normalizeFieldSchema,
-=======
 	type ArrayNodeCustomizableSchema,
 	type ArrayNodePojoEmulationSchema,
 	ArrayNodeSchema,
 	type MapNodeCustomizableSchema,
 	type MapNodePojoEmulationSchema,
 	MapNodeSchema,
->>>>>>> a0d5a38d
 } from "./simple-tree/index.js";
 export {
 	SharedTree,
