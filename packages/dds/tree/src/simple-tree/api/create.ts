/*!
 * Copyright (c) Microsoft Corporation and contributors. All rights reserved.
 * Licensed under the MIT License.
 */

import { assert } from "@fluidframework/core-utils/internal";
import { UsageError } from "@fluidframework/telemetry-utils/internal";

import {
	CursorLocationType,
	forbiddenFieldKindIdentifier,
	mapCursorField,
	mapCursorFields,
	type ITreeCursorSynchronous,
	type SchemaAndPolicy,
} from "../../core/index.js";
import type { ImplicitFieldSchema, TreeFieldFromImplicitField } from "../fieldSchema.js";
import {
	type Context,
	getOrCreateNodeFromInnerNode,
	type NodeKind,
	type Unhydrated,
	UnhydratedFlexTreeNode,
	createField,
} from "../core/index.js";
import {
	defaultSchemaPolicy,
<<<<<<< HEAD
	FieldKinds,
	isFieldInSchema,
	mapTreeFromCursor,
	type NodeIdentifierManager,
} from "../../feature-libraries/index.js";
import { toStoredSchema } from "../toStoredSchema.js";
import { inSchemaOrThrow, mapTreeFromNodeData } from "../toMapTree.js";
=======
	inSchemaOrThrow,
	isFieldInSchema,
} from "../../feature-libraries/index.js";
>>>>>>> 737373a7
import { getUnhydratedContext } from "../createContext.js";
import type { SimpleNodeSchema, SimpleNodeSchemaBase } from "../simpleSchema.js";
import { getStoredSchema } from "../toStoredSchema.js";
import { unknownTypeError } from "./customTree.js";

/**
 * Creates an unhydrated simple-tree field from a cursor in nodes mode.
 * @remarks
 * Does not support defaults.
 * Validates the field is in schema.
 *
 * TODO: AB#43548: How this handles unknown optional fields needs to be figured out, tested and documented.
 */
export function createFromCursor<const TSchema extends ImplicitFieldSchema>(
	schema: TSchema,
	cursor: ITreeCursorSynchronous | undefined,
): Unhydrated<TreeFieldFromImplicitField<TSchema>> {
	const context = getUnhydratedContext(schema);
	const mapTrees = cursor === undefined ? [] : [unhydratedFlexTreeFromCursor(context, cursor)];

	const flexSchema = context.flexContext.schema;

	const schemaValidationPolicy: SchemaAndPolicy = {
		policy: {
			...defaultSchemaPolicy,
		},
		schema: context.flexContext.schema,
	};

	// TODO: AB#43548: Using a stored schema from the possibly unhydrated flex tree context does not handle schema evolution features like "allowUnknownOptionalFields".
	const maybeError = isFieldInSchema(
		mapTrees,
		flexSchema.rootFieldSchema,
		schemaValidationPolicy,
	);
	inSchemaOrThrow(maybeError);

	if (mapTrees.length === 0) {
		return undefined as Unhydrated<TreeFieldFromImplicitField<TSchema>>;
	}
	assert(mapTrees.length === 1, 0xa11 /* unexpected field length */);
	// Length asserted above, so this is safe. This assert is done instead of checking for undefined after indexing to ensure a length greater than 1 also errors.
	// eslint-disable-next-line @typescript-eslint/no-non-null-assertion
	const mapTree = mapTrees[0]!;

	return getOrCreateNodeFromInnerNode(mapTree) as Unhydrated<
		TreeFieldFromImplicitField<TSchema>
	>;
}

/**
 * Construct an {@link UnhydratedFlexTreeNode} from a cursor in Nodes mode.
 * @remarks
 * This does not fully validate the node is in schema, but does throw UsageErrors for some cases of out-of-schema content.
 *
 * Does not support unknown optional fields: will throw a UsageError if the field is not in schema.
 * This cannot easily be fixed as this code requires a schema for each subtree to process, and none is available for unknown optional fields.
 */
export function unhydratedFlexTreeFromCursor(
	context: Context,
	cursor: ITreeCursorSynchronous,
): UnhydratedFlexTreeNode {
	assert(cursor.mode === CursorLocationType.Nodes, 0xbb4 /* Expected nodes cursor */);
	const schema = context.schema.get(cursor.type) ?? unknownTypeError(cursor.type);
	// TODO: AB#43548: Using a stored schema from for unhydrated flex trees does not handle schema evolution features like "allowUnknownOptionalFields".
	const storedSchema = getStoredSchema(
		schema as SimpleNodeSchemaBase<NodeKind> as SimpleNodeSchema,
	);
	const fields = new Map(
		mapCursorFields(cursor, () => {
			const fieldSchema = storedSchema.getFieldSchema(cursor.getFieldKey());
			if (fieldSchema.kind === forbiddenFieldKindIdentifier) {
				// Check for unexpected fields before recursing into children:
				// Code which hits this case is very likely to also use an unknown type in the unexpected field, which would give a more confusing error message.
				// This case is detected here to improve error quality.
				// Also note that if using the view schema from above to suppress this error for unknownOptionalFields, that would not provide a way to handle unknown types in those fields:
				// they would still error, but with that more confusing message about unknown types.
				throw new UsageError(
					// Using JSON.stringify to handle quoting and escaping since both key and identifier can technically contain quotes themselves.
					`Field ${JSON.stringify(cursor.getFieldKey())} is not defined in the schema ${JSON.stringify(schema.identifier)}.`,
				);
			}
			return [
				cursor.getFieldKey(),
				createField(
					context.flexContext,
					fieldSchema.kind,
					cursor.getFieldKey(),
					mapCursorField(cursor, () => unhydratedFlexTreeFromCursor(context, cursor)),
				),
			];
		}),
	);
	return new UnhydratedFlexTreeNode(
		{ type: cursor.type, value: cursor.value },
		fields,
		context,
	);
}<|MERGE_RESOLUTION|>--- conflicted
+++ resolved
@@ -25,19 +25,9 @@
 } from "../core/index.js";
 import {
 	defaultSchemaPolicy,
-<<<<<<< HEAD
-	FieldKinds,
-	isFieldInSchema,
-	mapTreeFromCursor,
-	type NodeIdentifierManager,
-} from "../../feature-libraries/index.js";
-import { toStoredSchema } from "../toStoredSchema.js";
-import { inSchemaOrThrow, mapTreeFromNodeData } from "../toMapTree.js";
-=======
 	inSchemaOrThrow,
 	isFieldInSchema,
 } from "../../feature-libraries/index.js";
->>>>>>> 737373a7
 import { getUnhydratedContext } from "../createContext.js";
 import type { SimpleNodeSchema, SimpleNodeSchemaBase } from "../simpleSchema.js";
 import { getStoredSchema } from "../toStoredSchema.js";
