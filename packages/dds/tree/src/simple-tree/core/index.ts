--- conflicted
+++ resolved
@@ -76,11 +76,7 @@
 	AllowedTypeMetadata,
 	AnnotatedAllowedTypes,
 } from "./allowedTypes.js";
-<<<<<<< HEAD
-export { walkAllowedTypes, type SchemaVisitor, walkNodeSchema } from "./walkSchema.js";
-=======
 export { walkAllowedTypes, walkNodeSchema, type SchemaVisitor } from "./walkSchema.js";
->>>>>>> 27d4a77b
 export { Context, HydratedContext } from "./context.js";
 export {
 	getOrCreateNodeFromInnerNode,
