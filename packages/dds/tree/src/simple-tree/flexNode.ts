--- conflicted
+++ resolved
@@ -18,16 +18,10 @@
 	schemaIsFieldNode,
 	schemaIsObjectNode,
 } from "../feature-libraries/index.js";
-<<<<<<< HEAD
-import { AnchorNode, anchorSlot } from "../core/index.js";
-import { TreeNode, TypedNode } from "./types.js";
-import { TreeArrayNode } from "./treeArrayNode.js";
+import { fail } from "../util/index.js";
+import { AnchorNode, anchorSlot } from "../index.js";
+import { RawTreeNode } from "./rawNode.js";
 import { TreeMapNode, TreeObjectNode } from "./schemaTypes.js";
-=======
-import { fail } from "../util/index.js";
->>>>>>> bdca465a
-import { RawTreeNode } from "./rawNode.js";
-import { TreeMapNode } from "./schemaTypes.js";
 import { TreeArrayNode } from "./treeArrayNode.js";
 import { TreeNode, TypedNode } from "./types.js";
 
