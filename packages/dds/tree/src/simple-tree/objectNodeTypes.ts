/*!
 * Copyright (c) Microsoft Corporation and contributors. All rights reserved.
 * Licensed under the MIT License.
 */

import type { RestrictiveStringRecord } from "../util/index.js";
import type {
	TreeObjectNode,
	InsertableObjectFromSchemaRecord,
	SimpleKeyMap,
} from "./objectNode.js";
import type { ImplicitFieldSchema, FieldSchemaAlpha } from "./schemaTypes.js";
import { NodeKind, type TreeNodeSchemaClass, type TreeNodeSchema } from "./core/index.js";
import type { FieldKey } from "../core/index.js";
import type { SimpleObjectFieldSchema, SimpleObjectNodeSchema } from "./simpleSchema.js";

/**
 * A schema for {@link TreeObjectNode}s.
<<<<<<< HEAD
 * @internal
 * @sealed
 * @privateRemarks
 * This is a candidate for being promoted to the public package API.
=======
 * @sealed
 * @alpha
>>>>>>> a0d5a38d
 */
export interface ObjectNodeSchema<
	out TName extends string = string,
	in out T extends
		RestrictiveStringRecord<ImplicitFieldSchema> = RestrictiveStringRecord<ImplicitFieldSchema>,
	ImplicitlyConstructable extends boolean = boolean,
	out TCustomMetadata = unknown,
> extends TreeNodeSchemaClass<
			TName,
			NodeKind.Object,
			TreeObjectNode<T, TName>,
			InsertableObjectFromSchemaRecord<T>,
			ImplicitlyConstructable,
			T,
			never,
			TCustomMetadata
		>,
		SimpleObjectNodeSchema<TCustomMetadata> {
	/**
	 * From property keys to the associated schema.
	 */
	readonly fields: ReadonlyMap<string, FieldSchemaAlpha & SimpleObjectFieldSchema>;
}

/**
 * Extra data provided on all {@link ObjectNodeSchema} that is not included in the (soon possibly public) ObjectNodeSchema type.
 */
export interface ObjectNodeSchemaInternalData {
	/**
	 * {@inheritdoc SimpleKeyMap}
	 */
	readonly flexKeyMap: SimpleKeyMap;

	/**
	 * Lookup the property keys from the stored keys.
	 */
	readonly storedKeyToPropertyKey: ReadonlyMap<FieldKey, string>;

	/**
	 * Stored keys which hold identifiers.
	 */
	readonly identifierFieldKeys: readonly FieldKey[];

	/**
	 * Whether to tolerate (and preserve) additional unknown optional fields in instances of this object node.
	 */
	readonly allowUnknownOptionalFields: boolean;
}

/**
<<<<<<< HEAD
 * @internal
=======
 * @alpha
>>>>>>> a0d5a38d
 */
export const ObjectNodeSchema = {
	/**
	 * instanceof-based narrowing support for ObjectNodeSchema in Javascript and TypeScript 5.3 or newer.
	 */
	[Symbol.hasInstance](value: TreeNodeSchema): value is ObjectNodeSchema {
		return isObjectNodeSchema(value);
	},
} as const;

export function isObjectNodeSchema(
	schema: TreeNodeSchema,
): schema is ObjectNodeSchema & ObjectNodeSchemaInternalData {
	return schema.kind === NodeKind.Object;
}<|MERGE_RESOLUTION|>--- conflicted
+++ resolved
@@ -16,15 +16,8 @@
 
 /**
  * A schema for {@link TreeObjectNode}s.
-<<<<<<< HEAD
- * @internal
- * @sealed
- * @privateRemarks
- * This is a candidate for being promoted to the public package API.
-=======
  * @sealed
  * @alpha
->>>>>>> a0d5a38d
  */
 export interface ObjectNodeSchema<
 	out TName extends string = string,
@@ -75,11 +68,7 @@
 }
 
 /**
-<<<<<<< HEAD
- * @internal
-=======
  * @alpha
->>>>>>> a0d5a38d
  */
 export const ObjectNodeSchema = {
 	/**
