--- conflicted
+++ resolved
@@ -5,7 +5,14 @@
 
 import { IFluidHandle } from "@fluidframework/core-interfaces";
 import { assert } from "@fluidframework/core-utils";
-import { EmptyKey, FieldKey, TreeNodeSchemaIdentifier, TreeValue } from "../core/index.js";
+import {
+	AnchorSet,
+	EmptyKey,
+	FieldKey,
+	TreeNodeSchemaIdentifier,
+	TreeValue,
+	UpPath,
+} from "../core/index.js";
 // TODO: decide how to deal with dependencies on flex-tree implementation.
 // eslint-disable-next-line import/no-internal-modules
 import { LazyObjectNode, getBoxedField } from "../feature-libraries/flex-tree/lazyNode.js";
@@ -17,61 +24,34 @@
 	FlexMapNodeSchema,
 	FlexObjectNodeSchema,
 	FlexTreeField,
-	FlexTreeFieldNode,
-	FlexTreeMapNode,
 	FlexTreeNode,
 	FlexTreeNodeSchema,
-	FlexTreeObjectNode,
 	FlexTreeOptionalField,
 	FlexTreeRequiredField,
 	FlexTreeSequenceField,
 	FlexTreeTypedField,
-<<<<<<< HEAD
-=======
 	isFluidHandle,
-	onNextChange,
 	schemaIsFieldNode,
 	schemaIsLeaf,
 	schemaIsMap,
 	schemaIsObjectNode,
->>>>>>> bdca465a
 	typeNameSymbol,
 } from "../feature-libraries/index.js";
-<<<<<<< HEAD
+import { brand, fail, isReadonlyArray } from "../util/index.js";
 import {
-	AnchorSet,
-	EmptyKey,
-	FieldKey,
-	TreeNodeSchemaIdentifier,
-	TreeValue,
-	UpPath,
-} from "../core/index.js";
-// TODO: decide how to deal with dependencies on flex-tree implementation.
-// eslint-disable-next-line import/no-internal-modules
-import { LazyObjectNode, getBoxedField } from "../feature-libraries/flex-tree/lazyNode.js";
-=======
-import { brand, fail, isReadonlyArray } from "../util/index.js";
-import { getFlexNode, setFlexNode, tryGetFlexNode, tryGetFlexNodeTarget } from "./flexNode.js";
+	bindProxyToAnchorNode,
+	getFlexNode,
+	setFlexNode,
+	tryGetFlexNode,
+	tryGetFlexNodeTarget,
+} from "./flexNode.js";
 import { RawTreeNode, createRawNode, extractRawNodeContent } from "./rawNode.js";
->>>>>>> bdca465a
 import {
 	type InsertableTypedNode,
 	NodeKind,
 	TreeMapNode,
 	type TreeNodeSchema as TreeNodeSchemaClass,
 } from "./schemaTypes.js";
-<<<<<<< HEAD
-import { IterableTreeArrayContent, TreeArrayNode } from "./treeArrayNode.js";
-import { Unhydrated, TreeNode } from "./types.js";
-import {
-	setFlexNode,
-	getFlexNode,
-	tryGetFlexNode,
-	tryGetFlexNodeTarget,
-	bindProxyToAnchorNode,
-} from "./flexNode.js";
-=======
->>>>>>> bdca465a
 import { cursorFromFieldData, cursorFromNodeData } from "./toMapTree.js";
 import { IterableTreeArrayContent, TreeArrayNode } from "./treeArrayNode.js";
 import { TreeNode, Unhydrated } from "./types.js";
@@ -1090,40 +1070,4 @@
 /**
  * Content which can be inserted into a tree.
  */
-export type InsertableContent = Unhydrated<TreeNode> | FactoryContent;
-
-function getArrayNodeChildNode(
-	arrayNode: FlexTreeFieldNode<FlexFieldNodeSchema>,
-	index: number,
-): FlexTreeNode | undefined {
-	const field = arrayNode.tryGetField(EmptyKey);
-	assert(
-		field?.schema.kind === FieldKinds.sequence,
-		0x7fc /* Expected sequence field when hydrating array node */,
-	);
-	return (field as FlexTreeSequenceField<FlexAllowedTypes>).boxedAt(index);
-}
-
-function getMapChildNode(
-	mapNode: FlexTreeMapNode<FlexMapNodeSchema>,
-	key: string,
-): FlexTreeNode | undefined {
-	const field = mapNode.getBoxed(key);
-	assert(
-		field.schema.kind === FieldKinds.optional,
-		0x7fd /* Sequence field kind is unsupported as map values */,
-	);
-	return (field as FlexTreeOptionalField<FlexAllowedTypes>).boxedContent;
-}
-
-function getObjectChildNode(objectNode: FlexTreeObjectNode, key: string): FlexTreeNode | undefined {
-	const field =
-		objectNode.tryGetField(brand(key)) ?? fail("Expected a field for inserted content");
-	assert(
-		field.schema.kind === FieldKinds.required || field.schema.kind === FieldKinds.optional,
-		0x7fe /* Expected required or optional field kind */,
-	);
-	return (
-		field as FlexTreeRequiredField<FlexAllowedTypes> | FlexTreeOptionalField<FlexAllowedTypes>
-	).boxedContent;
-}+export type InsertableContent = Unhydrated<TreeNode> | FactoryContent;