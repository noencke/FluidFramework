/*!
 * Copyright (c) Microsoft Corporation and contributors. All rights reserved.
 * Licensed under the MIT License.
 */

import { AnchorNode, FieldKey, TreeNodeSchemaIdentifier } from "../core/index.js";
import {
	EditableTreeEvents,
	FlexFieldNodeSchema,
	FlexMapNodeSchema,
	FlexObjectNodeSchema,
	FlexTreeContext,
	FlexTreeEntityKind,
	FlexTreeField,
	FlexTreeFieldNode,
	FlexTreeMapNode,
	FlexTreeNode,
	FlexTreeNodeSchema,
	FlexTreeObjectNode,
	FlexTreeTypedField,
	FlexTreeTypedNode,
	FlexTreeUnboxField,
	FlexibleFieldContent,
<<<<<<< HEAD
	flexTreeMarker,
=======
>>>>>>> bdca465a
	LocalNodeKey,
	TreeStatus,
	flexTreeMarker,
	onNextChange,
} from "../feature-libraries/index.js";
import { fail } from "../util/index.js";
import { InsertableContent } from "./proxies.js";

/** Stores the content of the raw node, i.e. the data that was passed to the factory */
const nodeContent = Symbol();
interface HasNodeContent<T> {
	[nodeContent]: T;
}

/**
 * Retrieve the content of a raw object node created via {@link createRawNode}.
 * @remarks
 * Raw nodes should only ever be processed as input once.
 * Therefore, this extraction removes the content from the node and will error if called twice on the same node.
 */
export function extractRawNodeContent(node: object): object | undefined {
	if (node instanceof RawTreeNode) {
		const content = node[nodeContent] ?? fail("Node content may only be extracted once");
		Reflect.deleteProperty(node, nodeContent);
		return content as object;
	}

	return undefined;
}

/**
 * Creates a node that pretends to satisfy the given schema while wrapping the given node content.
 * Retrieve the node content via {@link extractRawNodeContent}.
 *
 * @remarks This is useful for creating "raw" nodes: nodes which capture data about a pending insertion but are not yet inserted.
 * These raw nodes can be then used on the right-hand side of an assignment (via `=`) to the tree.
 * However, many of their properties and methods are currently unimplemented and will error if accessed.
 */
export function createRawNode(
	schema: FlexTreeNodeSchema,
	content: InsertableContent,
): RawTreeNode<FlexTreeNodeSchema, InsertableContent> {
	if (schema instanceof FlexObjectNodeSchema) {
		return new RawObjectNode(schema, content as object);
	}
	if (schema instanceof FlexMapNodeSchema) {
		return new RawMapNode(schema, content as ReadonlyMap<string, InsertableContent>);
	}
	if (schema instanceof FlexFieldNodeSchema) {
		return new RawFieldNode(schema, content);
	}
	fail("Unrecognized schema");
}

/**
 * The base implementation of a node created by {@link createRawNode}.
 */
export abstract class RawTreeNode<TSchema extends FlexTreeNodeSchema, TContent>
	implements FlexTreeNode, HasNodeContent<TContent>
{
	public readonly [flexTreeMarker] = FlexTreeEntityKind.Node as const;
	public readonly [nodeContent]: TContent;

	public readonly type: TreeNodeSchemaIdentifier;
	public constructor(
		public readonly schema: TSchema,
		content: TContent,
	) {
		this.type = schema.name;
		this[nodeContent] = content;
	}

	public get context(): FlexTreeContext {
		throw rawError("Getting context");
	}

	public get parentField(): { parent: FlexTreeField; index: number } {
		throw rawError("Accessing parentage");
	}

	public is<TSchemaInner extends FlexTreeNodeSchema>(
		schema: TSchemaInner,
	): this is FlexTreeTypedNode<TSchemaInner> {
		return (schema as unknown) === this.schema;
	}

	public tryGetField(key: FieldKey): FlexTreeField | undefined {
		throw rawError("Reading fields");
	}

	public boxedIterator(): IterableIterator<FlexTreeField> {
		throw rawError("Boxed iteration");
	}

	public treeStatus(): TreeStatus {
		// TODO: We could add a new TreeStatus for "raw" nodes.
		throw rawError("Status querying");
	}

	public value: undefined;

	public on<K extends keyof EditableTreeEvents>(
		eventName: K,
		listener: EditableTreeEvents[K],
	): () => void {
		throw rawError("Event registration");
	}

	public get anchorNode(): AnchorNode {
		throw rawError("Getting anchor node");
	}
}

/**
 * The implementation of an object node created by {@link createRawNode}.
 */
export class RawObjectNode<TSchema extends FlexObjectNodeSchema, TContent extends object>
	extends RawTreeNode<TSchema, TContent>
	implements FlexTreeObjectNode
{
	public get localNodeKey(): LocalNodeKey | undefined {
		throw rawError("Reading local node keys");
	}
}

/**
 * The implementation of a map node created by {@link createRawNode}.
 */
export class RawMapNode<TSchema extends FlexMapNodeSchema>
	extends RawTreeNode<TSchema, ReadonlyMap<string, InsertableContent>>
	implements FlexTreeMapNode<TSchema>
{
	public get size(): number {
		return this[nodeContent].size;
	}
	public has(key: string): boolean {
		return this[nodeContent].has(key);
	}
	public get(key: string): FlexTreeUnboxField<TSchema["info"]> {
		return this[nodeContent].get(key) as FlexTreeUnboxField<TSchema["info"]>;
	}
	public getBoxed(key: string): FlexTreeTypedField<TSchema["info"]> {
		throw rawError("Reading boxed map values");
	}
	public keys(): IterableIterator<FieldKey> {
		return this[nodeContent].keys() as IterableIterator<FieldKey>;
	}
	public values(): IterableIterator<FlexTreeUnboxField<TSchema["info"], "notEmpty">> {
		throw rawError("Iterating map values");
	}
	public entries(): IterableIterator<
		[FieldKey, FlexTreeUnboxField<TSchema["info"], "notEmpty">]
	> {
		throw rawError("Iterating map entries");
	}
	public forEach(
		callbackFn: (
			value: FlexTreeUnboxField<TSchema["info"], "notEmpty">,
			key: FieldKey,
			map: FlexTreeMapNode<TSchema>,
		) => void,
		thisArg?: any,
	): void {
		throw rawError("Iterating maps with forEach");
	}
	public set(key: string, value: FlexibleFieldContent<TSchema["info"]> | undefined): void {
		throw rawError("Setting a map entry");
	}
	public delete(key: string): void {
		throw rawError("Deleting a map entry");
	}

	public get asObject(): {
		readonly [P in FieldKey]?: FlexTreeUnboxField<TSchema["info"], "notEmpty">;
	} {
		throw rawError("Converting a map to an object");
	}

	public [Symbol.iterator](): IterableIterator<
		[FieldKey, FlexTreeUnboxField<TSchema["info"], "notEmpty">]
	> {
		return this.entries();
	}

	public override boxedIterator(): IterableIterator<FlexTreeTypedField<TSchema["info"]>> {
		throw rawError("Boxed iteration");
	}
}

/**
 * The implementation of a field node created by {@link createRawNode}.
 */
export class RawFieldNode<TSchema extends FlexFieldNodeSchema>
	extends RawTreeNode<TSchema, InsertableContent>
	implements FlexTreeFieldNode<TSchema>
{
	public get content(): FlexTreeUnboxField<TSchema["info"]> {
		throw rawError("Reading content of an array node");
	}

	public get boxedContent(): FlexTreeTypedField<TSchema["info"]> {
		throw rawError("Reading boxed content of an array node");
	}
}

function rawError(message?: string): Error {
	return new Error(
		`${
			message ?? "Operation"
		} is not supported on content which has not yet been inserted into the tree`,
	);
}<|MERGE_RESOLUTION|>--- conflicted
+++ resolved
@@ -21,14 +21,9 @@
 	FlexTreeTypedNode,
 	FlexTreeUnboxField,
 	FlexibleFieldContent,
-<<<<<<< HEAD
-	flexTreeMarker,
-=======
->>>>>>> bdca465a
 	LocalNodeKey,
 	TreeStatus,
 	flexTreeMarker,
-	onNextChange,
 } from "../feature-libraries/index.js";
 import { fail } from "../util/index.js";
 import { InsertableContent } from "./proxies.js";
