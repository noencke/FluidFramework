--- conflicted
+++ resolved
@@ -5,7 +5,12 @@
 
 /* eslint-disable import/no-internal-modules */
 import { assert, unreachableCase } from "@fluidframework/core-utils";
-import { ITreeCursorSynchronous, TreeNodeSchemaIdentifier } from "../core/index.js";
+import {
+	AnchorSet,
+	EmptyKey,
+	ITreeCursorSynchronous,
+	TreeNodeSchemaIdentifier,
+} from "../core/index.js";
 import {
 	FieldKinds,
 	FlexAllowedTypes,
@@ -21,15 +26,6 @@
 	schemaIsLeaf,
 } from "../feature-libraries/index.js";
 import { normalizeFlexListEager } from "../feature-libraries/typed-schema/flexList.js";
-<<<<<<< HEAD
-import {
-	AnchorSet,
-	EmptyKey,
-	ITreeCursorSynchronous,
-	TreeNodeSchemaIdentifier,
-} from "../core/index.js";
-=======
->>>>>>> bdca465a
 import { TreeContent } from "../shared-tree/index.js";
 import { brand, fail, isReadonlyArray, mapIterable } from "../util/index.js";
 import {
