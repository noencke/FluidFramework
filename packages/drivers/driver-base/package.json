--- conflicted
+++ resolved
@@ -1,10 +1,6 @@
 {
   "name": "@fluidframework/driver-base",
-<<<<<<< HEAD
-  "version": "2.0.0-internal.2.2.0",
-=======
   "version": "2.0.0-internal.3.0.0",
->>>>>>> 2a9c8894
   "description": "Shared driver code for Fluid driver implementations",
   "homepage": "https://fluidframework.com",
   "repository": {
@@ -37,17 +33,10 @@
   "dependencies": {
     "@fluidframework/common-definitions": "^0.20.1",
     "@fluidframework/common-utils": "^1.0.0",
-<<<<<<< HEAD
-    "@fluidframework/driver-definitions": ">=2.0.0-internal.2.2.0 <2.0.0-internal.3.0.0",
-    "@fluidframework/driver-utils": ">=2.0.0-internal.2.2.0 <2.0.0-internal.3.0.0",
-    "@fluidframework/protocol-definitions": "^1.1.0",
-    "@fluidframework/telemetry-utils": ">=2.0.0-internal.2.2.0 <2.0.0-internal.3.0.0"
-=======
     "@fluidframework/driver-definitions": ">=2.0.0-internal.3.0.0 <2.0.0-internal.4.0.0",
     "@fluidframework/driver-utils": ">=2.0.0-internal.3.0.0 <2.0.0-internal.4.0.0",
     "@fluidframework/protocol-definitions": "^1.1.0",
     "@fluidframework/telemetry-utils": ">=2.0.0-internal.3.0.0 <2.0.0-internal.4.0.0"
->>>>>>> 2a9c8894
   },
   "devDependencies": {
     "@fluid-tools/build-cli": "^0.5.0",
