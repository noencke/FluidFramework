--- conflicted
+++ resolved
@@ -1,10 +1,6 @@
 {
   "name": "@fluidframework/driver-web-cache",
-<<<<<<< HEAD
-  "version": "1.3.0",
-=======
   "version": "2.0.0",
->>>>>>> 27be1e84
   "description": "Implementation of the driver caching API for a web browser",
   "homepage": "https://fluidframework.com",
   "repository": {
@@ -42,23 +38,14 @@
   },
   "dependencies": {
     "@fluidframework/common-definitions": "^0.20.1",
-<<<<<<< HEAD
-    "@fluidframework/odsp-driver-definitions": "^1.3.0",
-    "@fluidframework/telemetry-utils": "^1.3.0",
-=======
     "@fluidframework/odsp-driver-definitions": "^2.0.0",
     "@fluidframework/telemetry-utils": "^2.0.0",
->>>>>>> 27be1e84
     "idb": "^6.1.2"
   },
   "devDependencies": {
     "@fluidframework/build-common": "^0.24.0",
     "@fluidframework/build-tools": "^0.2.74327",
-<<<<<<< HEAD
-    "@fluidframework/driver-web-cache-previous": "npm:@fluidframework/driver-web-cache@^1.2.0",
-=======
     "@fluidframework/driver-web-cache-previous": "npm:@fluidframework/driver-web-cache@^1.0.0",
->>>>>>> 27be1e84
     "@fluidframework/eslint-config-fluid": "^0.28.2000",
     "@microsoft/api-extractor": "^7.22.2",
     "@rushstack/eslint-config": "^2.5.1",
@@ -74,11 +61,7 @@
     "typescript-formatter": "7.1.0"
   },
   "typeValidation": {
-<<<<<<< HEAD
-    "version": "1.3.0",
-=======
     "version": "2.0.0",
->>>>>>> 27be1e84
     "broken": {}
   }
 }