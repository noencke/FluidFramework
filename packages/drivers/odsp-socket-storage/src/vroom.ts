--- conflicted
+++ resolved
@@ -7,12 +7,8 @@
 import { PerformanceEvent } from "@microsoft/fluid-core-utils";
 import { ISocketStorageDiscovery } from "./contracts";
 import { OdspCache } from "./odspCache";
-<<<<<<< HEAD
 import { fetchHelper, getWithRetryForTokenRefresh, throwOdspNetworkError } from "./odspUtils";
-=======
-import { fetchHelper, getWithRetryForTokenRefresh, IOdspResponse, throwOdspNetworkError } from "./odspUtils";
 import { isOdcOrigin } from "./isOdc";
->>>>>>> 6119a1e0
 
 const getOrigin = (url: string) => new URL(url).origin;
 
@@ -58,21 +54,17 @@
                 headers = { Authorization: `Bearer ${token}` };
             }
 
-<<<<<<< HEAD
-            const response = await fetchHelper(
-                `${siteOrigin}/_api/v2.1/drives/${driveId}/items/${itemId}/${path}?${queryParams}`,
-=======
             let prefix = "_api/";
             if (isOdcOrigin(siteOrigin)) {
                 prefix = "";
             }
 
-            response = await fetchHelper(
+            const response = await fetchHelper(
                 `${siteOrigin}/${prefix}v2.1/drives/${driveId}/items/${itemId}/${path}?${queryParams}`,
->>>>>>> 6119a1e0
                 { method, headers },
             );
 
+            // TODO SPO-specific telemetry
             joinSessionEvent.end({
                 sprequestguid: response.headers.get("sprequestguid"),
                 sprequestduration: response.headers.get("sprequestduration"),
@@ -82,15 +74,6 @@
             joinSessionEvent.cancel({}, error);
             throw error;
         }
-<<<<<<< HEAD
-=======
-        // TODO SPO-specific telemetry
-        joinSessionEvent.end({
-            sprequestguid: response.headers.get("sprequestguid"),
-            sprequestduration: response.headers.get("sprequestduration"),
-        });
-        return response;
->>>>>>> 6119a1e0
     });
 }
 
