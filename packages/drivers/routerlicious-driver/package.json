--- conflicted
+++ resolved
@@ -1,10 +1,6 @@
 {
   "name": "@fluidframework/routerlicious-driver",
-<<<<<<< HEAD
-  "version": "2.0.0-internal.2.2.0",
-=======
   "version": "2.0.0-internal.3.0.0",
->>>>>>> 2a9c8894
   "description": "Socket.IO + Git implementation of Fluid service API",
   "homepage": "https://fluidframework.com",
   "repository": {
@@ -64,16 +60,6 @@
   "dependencies": {
     "@fluidframework/common-definitions": "^0.20.1",
     "@fluidframework/common-utils": "^1.0.0",
-<<<<<<< HEAD
-    "@fluidframework/driver-base": ">=2.0.0-internal.2.2.0 <2.0.0-internal.3.0.0",
-    "@fluidframework/driver-definitions": ">=2.0.0-internal.2.2.0 <2.0.0-internal.3.0.0",
-    "@fluidframework/driver-utils": ">=2.0.0-internal.2.2.0 <2.0.0-internal.3.0.0",
-    "@fluidframework/gitresources": "^0.1038.2000",
-    "@fluidframework/protocol-base": "^0.1038.2000",
-    "@fluidframework/protocol-definitions": "^1.1.0",
-    "@fluidframework/server-services-client": "^0.1038.2000",
-    "@fluidframework/telemetry-utils": ">=2.0.0-internal.2.2.0 <2.0.0-internal.3.0.0",
-=======
     "@fluidframework/driver-base": ">=2.0.0-internal.3.0.0 <2.0.0-internal.4.0.0",
     "@fluidframework/driver-definitions": ">=2.0.0-internal.3.0.0 <2.0.0-internal.4.0.0",
     "@fluidframework/driver-utils": ">=2.0.0-internal.3.0.0 <2.0.0-internal.4.0.0",
@@ -82,7 +68,6 @@
     "@fluidframework/protocol-definitions": "^1.1.0",
     "@fluidframework/server-services-client": "^0.1038.2000-98212",
     "@fluidframework/telemetry-utils": ">=2.0.0-internal.3.0.0 <2.0.0-internal.4.0.0",
->>>>>>> 2a9c8894
     "cross-fetch": "^3.1.5",
     "json-stringify-safe": "5.0.1",
     "querystring": "^0.2.0",
@@ -95,11 +80,7 @@
     "@fluidframework/build-common": "^1.1.0",
     "@fluidframework/build-tools": "^0.5.0",
     "@fluidframework/eslint-config-fluid": "^1.1.0",
-<<<<<<< HEAD
-    "@fluidframework/mocha-test-setup": ">=2.0.0-internal.2.2.0 <2.0.0-internal.3.0.0",
-=======
     "@fluidframework/mocha-test-setup": ">=2.0.0-internal.3.0.0 <2.0.0-internal.4.0.0",
->>>>>>> 2a9c8894
     "@fluidframework/routerlicious-driver-previous": "npm:@fluidframework/routerlicious-driver@2.0.0-internal.2.0.0",
     "@microsoft/api-extractor": "^7.22.2",
     "@rushstack/eslint-config": "^2.5.1",
