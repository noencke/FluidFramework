{
  "name": "@fluid-experimental/oldest-client-observer",
  "version": "2.0.0-internal.3.0.0",
  "description": "Data object to determine if the local client is the oldest amongst connected clients",
  "homepage": "https://fluidframework.com",
  "repository": {
    "type": "git",
    "url": "https://github.com/microsoft/FluidFramework.git",
    "directory": "packages/framework/oldest-client-observer"
  },
  "license": "MIT",
  "author": "Microsoft and contributors",
  "sideEffects": false,
  "main": "dist/index.js",
  "module": "lib/index.js",
  "types": "dist/index.d.ts",
  "scripts": {
    "build": "npm run build:genver && concurrently npm:build:compile npm:lint && npm run build:docs",
    "build:commonjs": "npm run typetests:gen && npm run tsc",
    "build:compile": "concurrently npm:build:commonjs npm:build:esnext",
    "build:docs": "api-extractor run --local --typescript-compiler-folder ../../../node_modules/typescript && copyfiles -u 1 ./_api-extractor-temp/doc-models/* ../../../_api-extractor-temp/",
    "build:esnext": "tsc --project ./tsconfig.esnext.json",
    "build:full": "npm run build",
    "build:full:compile": "npm run build:compile",
    "build:genver": "gen-version",
    "ci:build:docs": "api-extractor run --typescript-compiler-folder ../../../node_modules/typescript && copyfiles -u 1 ./_api-extractor-temp/* ../../../_api-extractor-temp/",
    "clean": "rimraf dist lib *.tsbuildinfo *.build.log",
    "eslint": "eslint --format stylish src",
    "eslint:fix": "eslint --format stylish src --fix --fix-type problem,suggestion,layout",
    "lint": "npm run eslint",
    "lint:fix": "npm run eslint:fix",
    "tsc": "tsc",
    "tsfmt": "tsfmt --verify",
    "tsfmt:fix": "tsfmt --replace",
    "typetests:gen": "fluid-type-validator -g -d ."
  },
  "nyc": {
    "all": true,
    "cache-dir": "nyc/.cache",
    "exclude": [
      "src/test/**/*.ts",
      "dist/test/**/*.js"
    ],
    "exclude-after-remap": false,
    "include": [
      "src/**/*.ts",
      "dist/**/*.js"
    ],
    "report-dir": "nyc/report",
    "reporter": [
      "cobertura",
      "html",
      "text"
    ],
    "temp-directory": "nyc/.nyc_output"
  },
  "dependencies": {
    "@fluidframework/common-definitions": "^0.20.1",
    "@fluidframework/common-utils": "^1.0.0",
    "@fluidframework/container-definitions": ">=2.0.0-internal.3.0.0 <2.0.0-internal.4.0.0",
    "@fluidframework/protocol-definitions": "^1.1.0"
  },
  "devDependencies": {
<<<<<<< HEAD
    "@fluid-internal/test-dds-utils": ">=2.0.0-internal.2.1.0 <2.0.0-internal.3.0.0",
    "@fluid-tools/build-cli": "^0.5.0-103719",
=======
    "@fluid-internal/test-dds-utils": ">=2.0.0-internal.3.0.0 <2.0.0-internal.4.0.0",
>>>>>>> c9bb16f9
    "@fluidframework/build-common": "^1.0.0",
    "@fluidframework/build-tools": "^0.5.0-103719",
    "@fluidframework/eslint-config-fluid": "^1.0.0",
    "@fluidframework/mocha-test-setup": ">=2.0.0-internal.3.0.0 <2.0.0-internal.4.0.0",
    "@fluidframework/test-runtime-utils": ">=2.0.0-internal.3.0.0 <2.0.0-internal.4.0.0",
    "@microsoft/api-extractor": "^7.22.2",
    "@rushstack/eslint-config": "^2.5.1",
    "@types/mocha": "^9.1.1",
    "@types/node": "^14.18.0",
    "concurrently": "^6.2.0",
    "copyfiles": "^2.4.1",
    "cross-env": "^7.0.2",
    "eslint": "~8.6.0",
    "mocha": "^10.0.0",
    "mocha-junit-reporter": "^1.18.0",
    "nyc": "^15.0.0",
    "rimraf": "^2.6.2",
    "typescript": "~4.5.5",
    "typescript-formatter": "7.1.0"
  },
  "typeValidation": {
    "disabled": true,
    "version": "2.0.0-internal.2.1.0",
    "broken": {}
  }
}<|MERGE_RESOLUTION|>--- conflicted
+++ resolved
@@ -61,12 +61,8 @@
     "@fluidframework/protocol-definitions": "^1.1.0"
   },
   "devDependencies": {
-<<<<<<< HEAD
-    "@fluid-internal/test-dds-utils": ">=2.0.0-internal.2.1.0 <2.0.0-internal.3.0.0",
+    "@fluid-internal/test-dds-utils": ">=2.0.0-internal.3.0.0 <2.0.0-internal.4.0.0",
     "@fluid-tools/build-cli": "^0.5.0-103719",
-=======
-    "@fluid-internal/test-dds-utils": ">=2.0.0-internal.3.0.0 <2.0.0-internal.4.0.0",
->>>>>>> c9bb16f9
     "@fluidframework/build-common": "^1.0.0",
     "@fluidframework/build-tools": "^0.5.0-103719",
     "@fluidframework/eslint-config-fluid": "^1.0.0",
