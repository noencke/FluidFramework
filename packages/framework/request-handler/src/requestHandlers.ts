/*!
 * Copyright (c) Microsoft Corporation and contributors. All rights reserved.
 * Licensed under the MIT License.
 */

import { IResponse } from "@fluidframework/core-interfaces";
import { IContainerRuntime } from "@fluidframework/container-runtime-definitions";
import { RequestParser } from "@fluidframework/runtime-utils";

/**
 * A request handler for the container runtime. Each handler should handle a specific request, and return undefined
 * if it does not apply. These handlers are called in series, so there may be other handlers before or after.
 * A handler should only return error if the request is for a route the handler owns, and there is a problem with
 * the route, or fulling the specific request.
<<<<<<< HEAD
 * @deprecated Will be removed once Loader LTS version is "2.0.0-internal.7.0.0". Migrate all usage of IFluidRouter to the "entryPoint" pattern. Refer to Removing-IFluidRouter.md
 *
 * @internal
=======
 * @deprecated Will be removed in future major release. Migrate all usage of IFluidRouter to the "entryPoint" pattern. Refer to Removing-IFluidRouter.md
 * @alpha
>>>>>>> 1a1f69fc
 */
export type RuntimeRequestHandler = (
	request: RequestParser,
	runtime: IContainerRuntime,
) => Promise<IResponse | undefined>;<|MERGE_RESOLUTION|>--- conflicted
+++ resolved
@@ -12,14 +12,9 @@
  * if it does not apply. These handlers are called in series, so there may be other handlers before or after.
  * A handler should only return error if the request is for a route the handler owns, and there is a problem with
  * the route, or fulling the specific request.
-<<<<<<< HEAD
  * @deprecated Will be removed once Loader LTS version is "2.0.0-internal.7.0.0". Migrate all usage of IFluidRouter to the "entryPoint" pattern. Refer to Removing-IFluidRouter.md
  *
- * @internal
-=======
- * @deprecated Will be removed in future major release. Migrate all usage of IFluidRouter to the "entryPoint" pattern. Refer to Removing-IFluidRouter.md
  * @alpha
->>>>>>> 1a1f69fc
  */
 export type RuntimeRequestHandler = (
 	request: RequestParser,
