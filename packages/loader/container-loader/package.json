{
	"name": "@fluidframework/container-loader",
	"version": "2.0.0-internal.4.0.0",
	"description": "Fluid container loader",
	"homepage": "https://fluidframework.com",
	"repository": {
		"type": "git",
		"url": "https://github.com/microsoft/FluidFramework.git",
		"directory": "packages/loader/container-loader"
	},
	"license": "MIT",
	"author": "Microsoft and contributors",
	"sideEffects": false,
	"main": "dist/index.js",
	"module": "lib/index.js",
	"types": "dist/index.d.ts",
	"scripts": {
		"build": "npm run build:genver && concurrently npm:build:compile npm:lint && npm run build:docs",
		"build:commonjs": "npm run tsc && npm run typetests:gen && npm run build:test",
		"build:compile": "concurrently npm:build:commonjs npm:build:esnext",
		"build:docs": "api-extractor run --local --typescript-compiler-folder ../../../node_modules/typescript && copyfiles -u 1 ./_api-extractor-temp/doc-models/* ../../../_api-extractor-temp/",
		"build:esnext": "tsc --project ./tsconfig.esnext.json",
		"build:full": "npm run build",
		"build:full:compile": "npm run build:compile",
		"build:genver": "gen-version",
		"build:test": "tsc --project ./src/test/tsconfig.json",
		"ci:build:docs": "api-extractor run --typescript-compiler-folder ../../../node_modules/typescript && copyfiles -u 1 ./_api-extractor-temp/* ../../../_api-extractor-temp/",
		"clean": "rimraf dist lib *.tsbuildinfo *.build.log",
		"eslint": "eslint --format stylish src",
		"eslint:fix": "eslint --format stylish src --fix --fix-type problem,suggestion,layout",
		"format": "npm run prettier:fix",
		"lint": "npm run prettier && npm run eslint",
		"lint:fix": "npm run prettier:fix && npm run eslint:fix",
		"prettier": "prettier --check . --ignore-path ../../../.prettierignore",
		"prettier:fix": "prettier --write . --ignore-path ../../../.prettierignore",
		"test": "npm run test:mocha",
		"test:coverage": "nyc npm test -- --reporter xunit --reporter-option output=nyc/junit-report.xml",
		"test:mocha": "mocha --ignore 'dist/test/types/*' --recursive dist/test -r node_modules/@fluidframework/mocha-test-setup --unhandled-rejections=strict",
		"test:mocha:verbose": "cross-env FLUID_TEST_VERBOSE=1 npm run test:mocha",
		"tsc": "tsc",
		"tsc:watch": "tsc --watch",
		"typetests:gen": "fluid-type-test-generator",
		"typetests:prepare": "flub generate typetests --prepare --dir . --pin"
	},
	"nyc": {
		"all": true,
		"cache-dir": "nyc/.cache",
		"exclude": [
			"src/test/**/*.ts",
			"dist/test/**/*.js"
		],
		"exclude-after-remap": false,
		"include": [
			"src/**/*.ts",
			"dist/**/*.js"
		],
		"report-dir": "nyc/report",
		"reporter": [
			"cobertura",
			"html",
			"text"
		],
		"temp-directory": "nyc/.nyc_output"
	},
	"dependencies": {
		"@fluidframework/common-definitions": "^0.20.1",
		"@fluidframework/common-utils": "^1.1.1",
		"@fluidframework/container-definitions": ">=2.0.0-internal.4.0.0 <2.0.0-internal.5.0.0",
		"@fluidframework/container-utils": ">=2.0.0-internal.4.0.0 <2.0.0-internal.5.0.0",
		"@fluidframework/core-interfaces": ">=2.0.0-internal.4.0.0 <2.0.0-internal.5.0.0",
		"@fluidframework/driver-definitions": ">=2.0.0-internal.4.0.0 <2.0.0-internal.5.0.0",
		"@fluidframework/driver-utils": ">=2.0.0-internal.4.0.0 <2.0.0-internal.5.0.0",
		"@fluidframework/protocol-base": "^0.1038.2000",
		"@fluidframework/protocol-definitions": "^1.1.0",
		"@fluidframework/telemetry-utils": ">=2.0.0-internal.4.0.0 <2.0.0-internal.5.0.0",
		"abort-controller": "^3.0.0",
		"double-ended-queue": "^2.1.0-0",
		"events": "^3.1.0",
		"lodash": "^4.17.21",
		"url": "^0.11.0",
		"uuid": "^8.3.1"
	},
	"devDependencies": {
<<<<<<< HEAD
		"@fluid-tools/build-cli": "0.11.0-135362",
=======
		"@fluid-internal/test-loader-utils": ">=2.0.0-internal.4.0.0 <2.0.0-internal.5.0.0",
		"@fluid-tools/build-cli": "0.11.0-134585",
>>>>>>> fb751987
		"@fluidframework/build-common": "^1.1.0",
		"@fluidframework/build-tools": "0.11.0-135362",
		"@fluidframework/container-loader-previous": "npm:@fluidframework/container-loader@2.0.0-internal.3.2.0",
		"@fluidframework/eslint-config-fluid": "^2.0.0",
		"@fluidframework/mocha-test-setup": ">=2.0.0-internal.4.0.0 <2.0.0-internal.5.0.0",
		"@microsoft/api-extractor": "^7.22.2",
		"@rushstack/eslint-config": "^2.5.1",
		"@types/double-ended-queue": "^2.1.0",
		"@types/events": "^3.0.0",
		"@types/lodash": "^4.14.118",
		"@types/mocha": "^9.1.1",
		"@types/node": "^14.18.36",
		"@types/sinon": "^7.0.13",
		"concurrently": "^6.2.0",
		"copyfiles": "^2.4.1",
		"cross-env": "^7.0.2",
		"eslint": "~8.6.0",
		"mocha": "^10.0.0",
		"nyc": "^15.0.0",
		"prettier": "~2.6.2",
		"rimraf": "^2.6.2",
		"sinon": "^7.4.2",
		"typescript": "~4.5.5"
	},
	"typeValidation": {
<<<<<<< HEAD
		"broken": {}
=======
		"version": "2.0.0-internal.4.0.0",
		"previousVersionStyle": "^previousMajor",
		"baselineRange": ">=2.0.0-internal.3.0.0 <2.0.0-internal.4.0.0",
		"baselineVersion": "2.0.0-internal.3.0.0",
		"broken": {
			"RemovedClassDeclaration_Container": {
				"forwardCompat": false,
				"backCompat": false
			},
			"RemovedClassDeclaration_RelativeLoader": {
				"forwardCompat": false,
				"backCompat": false
			}
		}
>>>>>>> fb751987
	}
}<|MERGE_RESOLUTION|>--- conflicted
+++ resolved
@@ -81,12 +81,8 @@
 		"uuid": "^8.3.1"
 	},
 	"devDependencies": {
-<<<<<<< HEAD
+		"@fluid-internal/test-loader-utils": ">=2.0.0-internal.4.0.0 <2.0.0-internal.5.0.0",
 		"@fluid-tools/build-cli": "0.11.0-135362",
-=======
-		"@fluid-internal/test-loader-utils": ">=2.0.0-internal.4.0.0 <2.0.0-internal.5.0.0",
-		"@fluid-tools/build-cli": "0.11.0-134585",
->>>>>>> fb751987
 		"@fluidframework/build-common": "^1.1.0",
 		"@fluidframework/build-tools": "0.11.0-135362",
 		"@fluidframework/container-loader-previous": "npm:@fluidframework/container-loader@2.0.0-internal.3.2.0",
@@ -112,13 +108,6 @@
 		"typescript": "~4.5.5"
 	},
 	"typeValidation": {
-<<<<<<< HEAD
-		"broken": {}
-=======
-		"version": "2.0.0-internal.4.0.0",
-		"previousVersionStyle": "^previousMajor",
-		"baselineRange": ">=2.0.0-internal.3.0.0 <2.0.0-internal.4.0.0",
-		"baselineVersion": "2.0.0-internal.3.0.0",
 		"broken": {
 			"RemovedClassDeclaration_Container": {
 				"forwardCompat": false,
@@ -129,6 +118,5 @@
 				"backCompat": false
 			}
 		}
->>>>>>> fb751987
 	}
 }