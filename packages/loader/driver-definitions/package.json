--- conflicted
+++ resolved
@@ -1,10 +1,6 @@
 {
   "name": "@microsoft/fluid-driver-definitions",
-<<<<<<< HEAD
   "version": "0.17.0",
-=======
-  "version": "0.16.2",
->>>>>>> cf8ed501
   "description": "Fluid driver definitions",
   "repository": "microsoft/FluidFramework",
   "license": "MIT",
@@ -30,13 +26,8 @@
   },
   "dependencies": {
     "@microsoft/fluid-common-definitions": "^0.16.0",
-<<<<<<< HEAD
     "@microsoft/fluid-component-core-interfaces": "^0.17.0",
-    "@microsoft/fluid-protocol-definitions": "^0.1004.1"
-=======
-    "@microsoft/fluid-component-core-interfaces": "^0.16.2",
-    "@microsoft/fluid-protocol-definitions": "^0.1004.2-0"
->>>>>>> cf8ed501
+    "@microsoft/fluid-protocol-definitions": "^0.1004.2"
   },
   "devDependencies": {
     "@microsoft/api-extractor": "^7.7.2",
