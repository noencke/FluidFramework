/*!
 * Copyright (c) Microsoft Corporation and contributors. All rights reserved.
 * Licensed under the MIT License.
 */

import {
    IEvent,
    IEventProvider,
    ITelemetryLogger,
    ITelemetryProperties,
} from "@fluidframework/common-definitions";
import { ITelemetryLoggerPropertyBag } from "@fluidframework/telemetry-utils";
import {
    IFluidLoadable,
} from "@fluidframework/core-interfaces";
import { ContainerWarning, IDeltaManager } from "@fluidframework/container-definitions";
import {
    ISequencedDocumentMessage,
    ISummaryTree,
    IDocumentMessage,
} from "@fluidframework/protocol-definitions";
import { ISummaryStats } from "@fluidframework/runtime-definitions";
import { ISummaryAckMessage, ISummaryNackMessage, ISummaryOpMessage } from "./summaryCollection";
import { SummarizeReason } from "./summaryGenerator";
import { ISummaryConfigurationHeuristics } from ".";

/**
 * @deprecated - This will be removed in a later release.
 */
export const ISummarizer: keyof IProvideSummarizer = "ISummarizer";

/**
 * @deprecated - This will be removed in a later release.
 */
export interface IProvideSummarizer {
    /**
     * @deprecated - This will be removed in a later release.
     */
    readonly ISummarizer: ISummarizer;
}

/**
 * Similar to AbortSignal, but using promise instead of events
 * @param T - cancellation reason type
 */
export interface ICancellationToken<T> {
    /** Tells if this cancellable token is cancelled */
    readonly cancelled: boolean;
    /**
     * Promise that gets fulfilled when this cancellable token is cancelled
     * @returns reason of cancellation
     */
    readonly waitCancelled: Promise<T>;
}

/* Similar to AbortSignal, but using promise instead of events */
export type ISummaryCancellationToken = ICancellationToken<SummarizerStopReason>;

export interface ISummarizerInternalsProvider {
    /** Encapsulates the work to walk the internals of the running container to generate a summary */
    submitSummary(options: ISubmitSummaryOptions): Promise<SubmitSummaryResult>;

    /** Callback whenever a new SummaryAck is received, to update internal tracking state */
    refreshLatestSummaryAck(
        proposalHandle: string,
        ackHandle: string,
        summaryRefSeq: number,
        summaryLogger: ITelemetryLogger,
    ): Promise<void>;
}

/**
 * @deprecated Options that control the behavior of a running summarizer.
 * */
export interface ISummarizerOptions {
    /**
     * Set to true to disable the default heuristics from running; false by default.
     * This affects only the heuristics around when a summarizer should
     * submit summaries. So when it is disabled, summarizer clients should
     * not be expected to summarize unless an on-demand summary is requested.
     */
    disableHeuristics: boolean;
}

export interface ISummarizingWarning extends ContainerWarning {
    readonly errorType: "summarizingError";
    readonly logged: boolean;
}

export interface IConnectableRuntime {
    readonly disposed: boolean;
    readonly connected: boolean;
    readonly clientId: string | undefined;
    readonly deltaManager: IDeltaManager<ISequencedDocumentMessage, IDocumentMessage>;
    once(event: "connected" | "disconnected" | "dispose", listener: () => void): this;
}

export interface ISummarizerRuntime extends IConnectableRuntime {
    readonly logger: ITelemetryLogger;
    /** clientId of parent (non-summarizing) container that owns summarizer container */
    readonly summarizerClientId: string | undefined;
    closeFn(): void;
    /** @deprecated 1.0, please remove all implementations and usage */
    on(event: "batchEnd", listener: (error: any, op: ISequencedDocumentMessage) => void): this;
    /** @deprecated 1.0, please remove all implementations and usage */
    removeListener(event: "batchEnd", listener: (error: any, op: ISequencedDocumentMessage) => void): this;
}

/** Options affecting summarize behavior. */
export interface ISummarizeOptions {
    /** True to generate the full tree with no handle reuse optimizations; defaults to false */
    readonly fullTree?: boolean;
    /** True to ask the server what the latest summary is first; defaults to false */
    readonly refreshLatestAck?: boolean;
}

export interface ISubmitSummaryOptions extends ISummarizeOptions {
    /** Logger to use for correlated summary events */
    readonly summaryLogger: ITelemetryLogger;
    /** Tells when summary process should be cancelled */
    readonly cancellationToken: ISummaryCancellationToken;
}

export interface IOnDemandSummarizeOptions extends ISummarizeOptions {
    /** Reason for generating summary. */
    readonly reason: string;
}

/** Options to use when enqueueing a summarize attempt. */
export interface IEnqueueSummarizeOptions extends IOnDemandSummarizeOptions {
    /** If specified, The summarize attempt will not occur until after this sequence number. */
    readonly afterSequenceNumber?: number;
    /**
     * True to override the existing enqueued summarize attempt if there is one.
     * This will guarantee that this attempt gets enqueued. If override is false,
     * than an existing enqueued summarize attempt will block a new one from being
     * enqueued. There can only be one enqueued at a time. Defaults to false.
     */
    readonly override?: boolean;
}

/**
 * In addition to the normal summary tree + stats, this contains additional stats
 * only relevant at the root of the tree.
 */
export interface IGeneratedSummaryStats extends ISummaryStats {
    /** The total number of data stores in the container. */
    readonly dataStoreCount: number;
    /** The number of data stores that were summarized in this summary. */
    readonly summarizedDataStoreCount: number;
    /** The number of data stores whose GC reference state was updated in this summary. */
    readonly gcStateUpdatedDataStoreCount?: number;
    /** The size of the gc blobs in this summary. */
    readonly gcTotalBlobsSize?: number;
    /** The number of gc blobs in this summary. */
    readonly gcBlobNodeCount?: number;
<<<<<<< HEAD
    /** Sum of the sizes of all op contents since the last summary */
    readonly opsSizesSinceLastSummary: number;
    /** Number of non-system ops since the last summary. See {@link @fluidframework/protocol-base#isSystemMessage} */
    readonly nonSystemOpsSinceLastSummary: number;
=======
>>>>>>> 2fbb688b
    /** The summary number for a container's summary. Incremented on summaries throughout its lifetime. */
    readonly summaryNumber: number;
}

/** Base results for all submitSummary attempts. */
export interface IBaseSummarizeResult {
    readonly stage: "base";
    /** Error object related to failed summarize attempt. */
    readonly error: any;
    /** Reference sequence number as of the generate summary attempt. */
    readonly referenceSequenceNumber: number;
    readonly minimumSequenceNumber: number;
}

/** Results of submitSummary after generating the summary tree. */
export interface IGenerateSummaryTreeResult extends Omit<IBaseSummarizeResult, "stage"> {
    readonly stage: "generate";
    /** Generated summary tree. */
    readonly summaryTree: ISummaryTree;
    /** Stats for generated summary tree. */
    readonly summaryStats: IGeneratedSummaryStats;
    /** Time it took to generate the summary tree and stats. */
    readonly generateDuration: number;
    /** True if the full tree regeneration with no handle reuse optimizations was forced. */
    readonly forcedFullTree: boolean;
}

/** Results of submitSummary after uploading the tree to storage. */
export interface IUploadSummaryResult extends Omit<IGenerateSummaryTreeResult, "stage"> {
    readonly stage: "upload";
    /** The handle returned by storage pointing to the uploaded summary tree. */
    readonly handle: string;
    /** Time it took to upload the summary tree to storage. */
    readonly uploadDuration: number;
}

/** Results of submitSummary after submitting the summarize op. */
export interface ISubmitSummaryOpResult extends Omit<IUploadSummaryResult, "stage" | "error"> {
    readonly stage: "submit";
    /** The client sequence number of the summarize op submitted for the summary. */
    readonly clientSequenceNumber: number;
    /** Time it took to submit the summarize op to the broadcasting service. */
    readonly submitOpDuration: number;
}

/**
 * Strict type representing result of a submitSummary attempt.
 * The result consists of 4 possible stages, each with its own data.
 * The data is cumulative, so each stage will contain the data from the previous stages.
 * If the final "submitted" stage is not reached, the result may contain the error object.
 * Stages:
 *  1. "base" - stopped before the summary tree was even generated, and the result only contains the base data
 *  2. "generate" - the summary tree was generated, and the result will contain that tree + stats
 *  3. "upload" - the summary was uploaded to storage, and the result contains the server-provided handle
 *  4. "submit" - the summarize op was submitted, and the result contains the op client sequence number.
 */
export type SubmitSummaryResult =
    | IBaseSummarizeResult
    | IGenerateSummaryTreeResult
    | IUploadSummaryResult
    | ISubmitSummaryOpResult;

export interface IBroadcastSummaryResult {
    readonly summarizeOp: ISummaryOpMessage;
    readonly broadcastDuration: number;
}

export interface IAckSummaryResult {
    readonly summaryAckOp: ISummaryAckMessage;
    readonly ackNackDuration: number;
}

export interface INackSummaryResult {
    readonly summaryNackOp: ISummaryNackMessage;
    readonly ackNackDuration: number;
}

export type SummarizeResultPart<TSuccess, TFailure = undefined> = {
    success: true;
    data: TSuccess;
} | {
    success: false;
    data: TFailure | undefined;
    message: string;
    error: any;
    retryAfterSeconds?: number;
};

export interface ISummarizeResults {
    /** Resolves when we generate, upload, and submit the summary. */
    readonly summarySubmitted: Promise<SummarizeResultPart<SubmitSummaryResult>>;
    /** Resolves when we observe our summarize op broadcast. */
    readonly summaryOpBroadcasted: Promise<SummarizeResultPart<IBroadcastSummaryResult>>;
    /** Resolves when we receive a summaryAck or summaryNack. */
    readonly receivedSummaryAckOrNack: Promise<SummarizeResultPart<IAckSummaryResult, INackSummaryResult>>;
}

export type EnqueueSummarizeResult = (ISummarizeResults & {
    /**
     * Indicates that another summarize attempt is not already enqueued,
     * and this attempt has been enqueued.
     */
    readonly alreadyEnqueued?: undefined;
}) | (ISummarizeResults & {
    /** Indicates that another summarize attempt was already enqueued. */
    readonly alreadyEnqueued: true;
    /**
     * Indicates that the other enqueued summarize attempt was abandoned,
     * and this attempt has been enqueued enqueued.
     */
    readonly overridden: true;
}) | {
    /** Indicates that another summarize attempt was already enqueued. */
    readonly alreadyEnqueued: true;
    /**
     * Indicates that the other enqueued summarize attempt remains enqueued,
     * and this attempt has not been enqueued.
     */
    readonly overridden?: undefined;
};

export type SummarizerStopReason =
    /** Summarizer client failed to summarize in all 3 consecutive attempts. */
    | "failToSummarize"
    /** Parent client reported that it is no longer connected. */
    | "parentNotConnected"
    /**
     * Parent client reported that it is no longer elected the summarizer.
     * This is the normal flow; a disconnect will always trigger the parent
     * client to no longer be elected as responsible for summaries. Then it
     * tries to stop its spawned summarizer client.
     */
    | "parentShouldNotSummarize"
    /** Summarizer client was disconnected */
    | "summarizerClientDisconnected"
    /* running summarizer threw an exception */
    | "summarizerException";

export interface ISummarizerEvents extends IEvent {
    /**
     * An event indicating that the Summarizer is having problems summarizing
     */
    (event: "summarizingError", listener: (error: ISummarizingWarning) => void);
}

export interface ISummarizer extends
    IEventProvider<ISummarizerEvents>, IFluidLoadable, Partial<IProvideSummarizer> {
    /*
     * Asks summarizer to move to exit.
     * Summarizer will finish current processes, which may take a while.
     * For example, summarizer may complete last summary before exiting.
     */
    stop(reason: SummarizerStopReason): void;

    /* Closes summarizer. Any pending processes (summary in flight) are abandoned. */
    close(): void;

    run(onBehalfOf: string, disableHeuristics?: boolean): Promise<SummarizerStopReason>;

    /**
     * Attempts to generate a summary on demand. If already running, takes no action.
     * @param options - options controlling the summarize attempt
     * @returns an alreadyRunning promise if a summarize attempt is already in progress,
     * which will resolve when the current attempt completes. At that point caller can
     * decide to try again or not. Otherwise, it will return an object containing promises
     * that resolve as the summarize attempt progresses. They will resolve with success
     * false if a failure is encountered.
     */
    summarizeOnDemand(options: IOnDemandSummarizeOptions): ISummarizeResults;
    /**
     * Enqueue an attempt to summarize after the specified sequence number.
     * If afterSequenceNumber is provided, the summarize attempt is "enqueued"
     * to run once an eligible op comes in with sequenceNumber \>= afterSequenceNumber.
     * @param options - options controlling the summarize attempt
     * @returns an object containing an alreadyEnqueued flag to indicate if another
     * summarize attempt has already been enqueued. It also may contain an overridden flag
     * when alreadyEnqueued is true, that indicates whether this attempt forced the
     * previous attempt to abort. If this attempt becomes enqueued, it returns an object
     * containing promises that resolve as the summarize attempt progresses. They will
     * resolve with success false if a failure is encountered.
     */
    enqueueSummarize(options: IEnqueueSummarizeOptions): EnqueueSummarizeResult;
}

/** Data about an attempt to summarize used for heuristics. */
export interface ISummarizeAttempt {
    /** Reference sequence number when summary was generated or attempted */
    readonly refSequenceNumber: number;

    /** Time of summary attempt after it was sent or attempted */
    readonly summaryTime: number;

    /** Sequence number of summary op */
    summarySequenceNumber?: number;
}

/** Data relevant for summary heuristics. */
export interface ISummarizeHeuristicData {
    /** Latest received op sequence number */
    lastOpSequenceNumber: number;

    /** Most recent summary attempt from this client */
    readonly lastAttempt: ISummarizeAttempt;

    /** Most recent summary that received an ack */
    readonly lastSuccessfulSummary: Readonly<ISummarizeAttempt>;

    /** Number of runtime ops since last summary */
    numRuntimeOps: number;

    /** Number of non-runtime ops since last summary */
    numNonRuntimeOps: number;

    /** Cumulative size in bytes of all the ops since the last summary */
    totalOpsSize: number;

    /** Wether or not this instance contains adjusted metrics due to missing op data */
    hasMissingOpData: boolean;

    /**
     * Updates lastAttempt and lastSuccessfulAttempt based on the last summary.
     * @param lastSummary - last ack summary
     */
    updateWithLastSummaryAckInfo(lastSummary: ISummarizeAttempt): void;

    /**
     * Records a summary attempt. If the attempt was successfully sent,
     * provide the reference sequence number, otherwise it will be set
     * to the last seen op sequence number.
     * @param referenceSequenceNumber - reference sequence number of sent summary
     */
    recordAttempt(referenceSequenceNumber?: number): void;

    /** Mark that the last sent summary attempt has received an ack */
    markLastAttemptAsSuccessful(): void;
}

/** Responsible for running heuristics determining when to summarize. */
export interface ISummarizeHeuristicRunner {
    /** Start specific heuristic trackers (ex: idle timer) */
    start(): void;

    /** Runs the heuristics to determine if it should try to summarize */
    run(): void;

    /** Runs a different heuristic to check if it should summarize before closing */
    shouldRunLastSummary(): boolean;

    /** Disposes of resources */
    dispose(): void;
}

type ISummarizeTelemetryRequiredProperties =
    /** Reason code for attempting to summarize */
    "reason";

type ISummarizeTelemetryOptionalProperties =
    /** Number of attempts within the last time window, used for calculating the throttle delay. */
    "summaryAttempts" |
    /** Number of attempts within the current phase (currently capped at 2 ) */
    "summaryAttemptsPerPhase" |
    /** One-based count of phases we've attempted (used to index into an array of ISummarizeOptions */
    "summaryAttemptPhase" |
    keyof ISummarizeOptions;

export type ISummarizeTelemetryProperties =
    Pick<ITelemetryProperties, ISummarizeTelemetryRequiredProperties> &
    Partial<Pick<ITelemetryProperties, ISummarizeTelemetryOptionalProperties>>;

/** Strategy used to heuristically determine when we should run a summary */
export interface ISummaryHeuristicStrategy {
    /** Summarize reason for this summarize heuristic strategy (ex: "maxTime") */
    summarizeReason: Readonly<SummarizeReason>;

    /**
     * Determines if this strategy's summarize criteria been met
     * @param configuration - summary configuration we are to check against
     * @param heuristicData - heuristic data used to confirm conditions are met
     */
    shouldRunSummary(configuration: ISummaryConfigurationHeuristics, heuristicData: ISummarizeHeuristicData): boolean;
}

type SummaryGeneratorRequiredTelemetryProperties =
    /** True to generate the full tree with no handle reuse optimizations */
    "fullTree" |
    /** Time since we last attempted to generate a summary */
    "timeSinceLastAttempt" |
    /** Time since we last successfully generated a summary */
    "timeSinceLastSummary";

type SummaryGeneratorOptionalTelemetryProperties =
    /** Reference sequence number as of the generate summary attempt. */
    "referenceSequenceNumber" |
    /** minimum sequence number (at the reference sequence number) */
    "minimumSequenceNumber" |
    /** Delta between the current reference sequence number and the reference sequence number of the last attempt */
    "opsSinceLastAttempt" |
    /** Delta between the current reference sequence number and the reference sequence number of the last summary */
    "opsSinceLastSummary" |
    /** Delta in sum of op sizes between the current reference sequence number and the reference
     *  sequence number of the last summary */
    "opsSizesSinceLastSummary" |
<<<<<<< HEAD
    /**
     * Delta between the number of non-system ops since the last summary.
     * See {@link @fluidframework/protocol-base#isSystemMessage}
     */
    "nonSystemOpsSinceLastSummary" |
=======
    /** Delta between the number of non-runtime ops since the last summary */
    "nonRuntimeOpsSinceLastSummary" |
    /** Wether or not this instance contains adjusted metrics due to missing op data */
    "hasMissingOpData" |
>>>>>>> 2fbb688b
    /** Time it took to generate the summary tree and stats. */
    "generateDuration" |
    /** The handle returned by storage pointing to the uploaded summary tree. */
    "handle" |
    /** Time it took to upload the summary tree to storage. */
    "uploadDuration" |
    /** The client sequence number of the summarize op submitted for the summary. */
    "clientSequenceNumber" |
    /** Time it took for this summary to be acked after it was generated */
    "ackWaitDuration" |
    /** Reference sequence number of the ack/nack message */
    "ackNackSequenceNumber" |
    /** Actual sequence number of the summary op proposal. */
    "summarySequenceNumber" |
    /** Optional Retry-After time in seconds. If specified, the client should wait this many seconds before retrying. */
    "nackRetryAfter";

export type SummaryGeneratorTelemetry =
    Pick<ITelemetryProperties, SummaryGeneratorRequiredTelemetryProperties> &
    Partial<Pick<ITelemetryProperties, SummaryGeneratorOptionalTelemetryProperties>>;

export interface ISummarizeRunnerTelemetry extends ITelemetryLoggerPropertyBag {
    /** Number of times the summarizer run. */
    summarizeCount: () => number;
    /** Number of successful attempts to summarize. */
    summarizerSuccessfulAttempts: () => number;
}<|MERGE_RESOLUTION|>--- conflicted
+++ resolved
@@ -154,13 +154,6 @@
     readonly gcTotalBlobsSize?: number;
     /** The number of gc blobs in this summary. */
     readonly gcBlobNodeCount?: number;
-<<<<<<< HEAD
-    /** Sum of the sizes of all op contents since the last summary */
-    readonly opsSizesSinceLastSummary: number;
-    /** Number of non-system ops since the last summary. See {@link @fluidframework/protocol-base#isSystemMessage} */
-    readonly nonSystemOpsSinceLastSummary: number;
-=======
->>>>>>> 2fbb688b
     /** The summary number for a container's summary. Incremented on summaries throughout its lifetime. */
     readonly summaryNumber: number;
 }
@@ -463,18 +456,10 @@
     /** Delta in sum of op sizes between the current reference sequence number and the reference
      *  sequence number of the last summary */
     "opsSizesSinceLastSummary" |
-<<<<<<< HEAD
-    /**
-     * Delta between the number of non-system ops since the last summary.
-     * See {@link @fluidframework/protocol-base#isSystemMessage}
-     */
-    "nonSystemOpsSinceLastSummary" |
-=======
     /** Delta between the number of non-runtime ops since the last summary */
     "nonRuntimeOpsSinceLastSummary" |
     /** Wether or not this instance contains adjusted metrics due to missing op data */
     "hasMissingOpData" |
->>>>>>> 2fbb688b
     /** Time it took to generate the summary tree and stats. */
     "generateDuration" |
     /** The handle returned by storage pointing to the uploaded summary tree. */
