/*!
 * Copyright (c) Microsoft Corporation. All rights reserved.
 * Licensed under the MIT License.
 */

import { EventEmitter } from "events";
import { ITelemetryLogger, IDisposable } from "@microsoft/fluid-common-definitions";
import { IComponent, IRequest } from "@microsoft/fluid-component-core-interfaces";
import { IContainerContext, LoaderHeader } from "@microsoft/fluid-container-definitions";
import { ChildLogger, Heap, IComparer, IHeapNode, PerformanceEvent, PromiseTimer } from "@microsoft/fluid-common-utils";
import { ISequencedClient } from "@microsoft/fluid-protocol-definitions";
import { ISummarizer, Summarizer } from "./summarizer";

interface ITrackedClient {
    clientId: string;
    sequenceNumber: number;
    isSummarizer: boolean;
}

class ClientComparer implements IComparer<ITrackedClient> {
    public readonly min: ITrackedClient = {
        clientId: "",
        sequenceNumber: -1,
        isSummarizer: false,
    };

    public compare(a: ITrackedClient, b: ITrackedClient): number {
        return a.sequenceNumber - b.sequenceNumber;
    }
}

class QuorumHeap {
    private readonly heap = new Heap<ITrackedClient>((new ClientComparer()));
    private readonly heapMembers = new Map<string, IHeapNode<ITrackedClient>>();
    private summarizerCount = 0;

    public addClient(clientId: string, client: ISequencedClient) {
        // Have to undefined-check client.details for backwards compatibility
        const isSummarizer = client.client.details?.type === "summarizer";
        const heapNode = this.heap.add({ clientId, sequenceNumber: client.sequenceNumber, isSummarizer });
        this.heapMembers.set(clientId, heapNode);
        if (isSummarizer) {
            this.summarizerCount++;
        }
    }

    public removeClient(clientId: string) {
        const member = this.heapMembers.get(clientId);
        if (member) {
            this.heap.remove(member);
            this.heapMembers.delete(clientId);
            if (member.value.isSummarizer) {
                this.summarizerCount--;
            }
        }
    }

    public getFirstClientId(): string | undefined {
        return this.heap.count() > 0 ? this.heap.peek().value.clientId : undefined;
    }

    public getSummarizerCount(): number {
        return this.summarizerCount;
    }
}

enum SummaryManagerState {
    Off = 0,
    Starting = 1,
    Running = 2,
}

const defaultInitialDelayMs = 5000;
const opsToBypassInitialDelay = 4000;

<<<<<<< HEAD
const defaultThrottleMaxDelayMs = 30 * 1000;
const defaultThrottleDelayWindowMs = 60 * 1000;
const defaultThrottleDelayFunction = (n: number) => 20 * (Math.pow(2, n) - 1);

/**
 * Used to give increasing delay times for throttling a single functionality.
 * Delay is based on previous attempts within specified time window, ignoring actual delay time.
 * Default throttling function increases exponentially (0ms, 20ms, 60ms, 140ms, etc) up to max delay (default 30s)
 */
class Throttler {
    private startTimes: number[] = [];
    constructor(
        private readonly delayWindowMs,
        private readonly maxDelayMs,
        private readonly delayFunction,
    ) { }

    public get attempts() {
        return this.startTimes.length;
    }

    public getDelay() {
        const now = Date.now();
        this.startTimes = this.startTimes.filter((t) => now - t < this.delayWindowMs);
        const delayMs = Math.min(this.delayFunction(this.startTimes.length), this.maxDelayMs);
        this.startTimes.push(now);
        this.startTimes = this.startTimes.map((t) => t + delayMs); // account for delay time
        if (delayMs === this.maxDelayMs) {
            // we hit max delay so adding more won't affect anything
            // shift off oldest time to stop this array from growing forever
            this.startTimes.shift();
        }

        return delayMs;
    }
}
=======
type ShouldSummarizeState = {
    shouldSummarize: true;
} | {
    shouldSummarize: false;
    stopReason: string;
};
>>>>>>> 270a1613

export class SummaryManager extends EventEmitter implements IDisposable {
    private readonly logger: ITelemetryLogger;
    private readonly quorumHeap = new QuorumHeap();
    private readonly initialDelayP: Promise<void>;
    private readonly initialDelayTimer?: PromiseTimer;
    private summarizerClientId?: string;
    private clientId?: string;
    private connected = false;
    private state = SummaryManagerState.Off;
    private runningSummarizer?: ISummarizer;
    private _disposed = false;
    private readonly startThrottler = new Throttler(
        defaultThrottleMaxDelayMs,
        defaultThrottleDelayWindowMs,
        defaultThrottleDelayFunction,
    );
    private opsUntilFirstConnect = -1;

    public get summarizer() {
        return this.summarizerClientId;
    }

    public get disposed() {
        return this._disposed;
    }

    private get shouldSummarize() {
        return this.getShouldSummarizeState().shouldSummarize === true;
    }

    constructor(
        private readonly context: IContainerContext,
        private readonly summariesEnabled: boolean,
        private readonly enableWorker: boolean,
        parentLogger: ITelemetryLogger,
        private readonly setNextSummarizer: (summarizer: Promise<Summarizer>) => void,
        private readonly nextSummarizerP?: Promise<Summarizer>,
        immediateSummary: boolean = false,
        initialDelayMs: number = defaultInitialDelayMs,
    ) {
        super();

        this.logger = ChildLogger.create(parentLogger, "SummaryManager");

        this.connected = context.connected;
        if (this.connected) {
            this.clientId = context.clientId;
        }

        const members = context.quorum.getMembers();
        for (const [clientId, client] of members) {
            this.quorumHeap.addClient(clientId, client);
        }

        context.quorum.on("addMember", (clientId: string, details: ISequencedClient) => {
            if (this.opsUntilFirstConnect === -1 && clientId === this.clientId) {
                this.opsUntilFirstConnect = details.sequenceNumber - this.context.deltaManager.initialSequenceNumber;
            }
            this.quorumHeap.addClient(clientId, details);
            this.refreshSummarizer();
        });

        context.quorum.on("removeMember", (clientId: string) => {
            this.quorumHeap.removeClient(clientId);
            this.refreshSummarizer();
        });

        this.initialDelayTimer = immediateSummary ? undefined : new PromiseTimer(initialDelayMs, () => { });
        this.initialDelayP = this.initialDelayTimer?.start().catch(() => { }) ?? Promise.resolve();

        this.refreshSummarizer();
    }

    public setConnected(clientId: string) {
        this.updateConnected(true, clientId);
    }

    public setDisconnected() {
        this.updateConnected(false);
    }

    public on(event: "summarizer", listener: (clientId: string) => void): this;
    public on(event: string | symbol, listener: (...args: any[]) => void): this {
        return super.on(event, listener);
    }

    private updateConnected(connected: boolean, clientId?: string) {
        if (this.connected === connected) {
            return;
        }

        this.connected = connected;
        this.clientId = connected ? clientId : undefined;
        this.refreshSummarizer();
    }

    private getShouldSummarizeState(): ShouldSummarizeState {
        if (!this.connected) {
            return { shouldSummarize: false, stopReason: "parentNotConnected" };
        } else if (this.clientId !== this.summarizer) {
            return { shouldSummarize: false, stopReason: "parentShouldNotSummarize" };
        } else if (this.disposed) {
            return { shouldSummarize: false, stopReason: "disposed" };
        } else {
            return { shouldSummarize: true };
        }
    }

    private refreshSummarizer() {
        // Compute summarizer
        const newSummarizerClientId = this.quorumHeap.getFirstClientId();
        if (newSummarizerClientId !== this.summarizerClientId) {
            this.summarizerClientId = newSummarizerClientId;
            this.emit("summarizer", newSummarizerClientId);
        }

        // Transition states depending on shouldSummarize, which is a calculated
        // property that is only true if this client is connected and has the
        // computed summarizer client id
        const shouldSummarizeState = this.getShouldSummarizeState();
        switch (this.state) {
            case SummaryManagerState.Off: {
                if (shouldSummarizeState.shouldSummarize === true) {
                    this.start();
                }
                return;
            }
            case SummaryManagerState.Starting: {
                // Cannot take any action until summarizer is created
                // state transition will occur after creation
                return;
            }
            case SummaryManagerState.Running: {
                if (shouldSummarizeState.shouldSummarize === false) {
                    // Only need to check defined in case we are between
                    // finally and then states; stopping should trigger
                    // a change in states when the running summarizer closes

                    if (this.runningSummarizer) {
<<<<<<< HEAD
                        // eslint-disable-next-line @typescript-eslint/no-non-null-assertion
                        this.runningSummarizer.stop(this.getStopReason());
=======
                        this.runningSummarizer.stop(shouldSummarizeState.stopReason);
>>>>>>> 270a1613
                    }
                }
                return;
            }
            default: {
                return;
            }
        }
    }

    private start() {
        if (this.quorumHeap.getSummarizerCount() > 0) {
            // Need to wait for any other existing summarizer clients to close,
            // because they can live longer than their parent container.
            return;
        }

        this.state = SummaryManagerState.Starting;

        // If we should never summarize, lock in starting state
        if (!this.summariesEnabled) {
            return;
        }

        if (this.context.clientDetails.type === "summarizer") {
            // Make sure that the summarizer client does not load another summarizer.
            return;
        }

        // throttle creation of new summarizer containers to prevent spamming the server with websocket connections
        const delayMs = this.startThrottler.getDelay();

        this.createSummarizer(delayMs).then((summarizer) => {
            if (summarizer === undefined) {
                if (this.shouldSummarize) {
                    this.start();
                } else {
                    this.state = SummaryManagerState.Off;
                }
            } else {
                this.setNextSummarizer(summarizer.setSummarizer());
                this.run(summarizer);
<<<<<<< HEAD
            } else {
                // eslint-disable-next-line @typescript-eslint/no-non-null-assertion
                summarizer.stop(this.getStopReason());
                this.state = SummaryManagerState.Off;
=======
                const shouldSummarizeState = this.getShouldSummarizeState();
                if (shouldSummarizeState.shouldSummarize === false) {
                    summarizer.stop(shouldSummarizeState.stopReason);
                    this.state = SummaryManagerState.Off;
                }
>>>>>>> 270a1613
            }
        }, (error) => {
            this.logger.sendErrorEvent({
                eventName: "CreateSummarizerError",
                attempt: this.startThrottler.attempts,
            }, error);
            if (this.shouldSummarize) {
                this.start();
            } else {
                this.state = SummaryManagerState.Off;
            }
        });
    }

    private run(summarizer: ISummarizer) {
        this.state = SummaryManagerState.Running;

        const runningSummarizerEvent = PerformanceEvent.start(this.logger,
            { eventName: "RunningSummarizer", attempt: this.startThrottler.attempts });
        this.runningSummarizer = summarizer;
        // eslint-disable-next-line @typescript-eslint/no-floating-promises
        this.runningSummarizer.run(this.clientId).then(() => {
            runningSummarizerEvent.end();
        }, (error) => {
            runningSummarizerEvent.cancel({}, error);
        }).finally(() => {
            this.runningSummarizer = undefined;
            if (this.shouldSummarize) {
                this.start();
            } else {
                this.state = SummaryManagerState.Off;
            }
        });
    }

    private async createSummarizer(delayMs: number): Promise<ISummarizer | undefined> {
        await Promise.all([
            this.opsUntilFirstConnect >= opsToBypassInitialDelay ? Promise.resolve() : this.initialDelayP,
            delayMs > 0 ? new Promise((resolve) => setTimeout(resolve, delayMs)) : Promise.resolve(),
        ]);

        if (!this.shouldSummarize) {
            return undefined;
        }

        if (this.nextSummarizerP) {
            return this.nextSummarizerP;
        }

        // We have been elected the summarizer. Some day we may be able to summarize with a live document but for
        // now we play it safe and launch a second copy.
        this.logger.sendTelemetryEvent({ eventName: "CreatingSummarizer" });

        const loader = this.context.loader;

        // TODO eventually we may wish to spawn an execution context from which to run this
        const request: IRequest = {
            headers: {
                [LoaderHeader.cache]: false,
                [LoaderHeader.clientDetails]: {
                    capabilities: { interactive: false },
                    type: "summarizer",
                },
                [LoaderHeader.reconnect]: false,
                [LoaderHeader.sequenceNumber]: this.context.deltaManager.referenceSequenceNumber,
                [LoaderHeader.executionContext]: this.enableWorker ? "worker" : undefined,
            },
            url: "/_summarizer",
        };

        const response = await loader.request(request);

        if (response.status !== 200 || response.mimeType !== "fluid/component") {
            return Promise.reject<ISummarizer>("Invalid summarizer route");
        }

        const rawComponent = response.value as IComponent;
        const summarizer = rawComponent.ISummarizer;

        if (!summarizer) {
            return Promise.reject<ISummarizer>("Component does not implement ISummarizer");
        }

        return summarizer;
    }

    public dispose() {
        this.initialDelayTimer?.clear();
        this._disposed = true;
    }
}<|MERGE_RESOLUTION|>--- conflicted
+++ resolved
@@ -73,7 +73,13 @@
 const defaultInitialDelayMs = 5000;
 const opsToBypassInitialDelay = 4000;
 
-<<<<<<< HEAD
+type ShouldSummarizeState = {
+    shouldSummarize: true;
+} | {
+    shouldSummarize: false;
+    stopReason: string;
+};
+
 const defaultThrottleMaxDelayMs = 30 * 1000;
 const defaultThrottleDelayWindowMs = 60 * 1000;
 const defaultThrottleDelayFunction = (n: number) => 20 * (Math.pow(2, n) - 1);
@@ -110,14 +116,6 @@
         return delayMs;
     }
 }
-=======
-type ShouldSummarizeState = {
-    shouldSummarize: true;
-} | {
-    shouldSummarize: false;
-    stopReason: string;
-};
->>>>>>> 270a1613
 
 export class SummaryManager extends EventEmitter implements IDisposable {
     private readonly logger: ITelemetryLogger;
@@ -258,12 +256,7 @@
                     // a change in states when the running summarizer closes
 
                     if (this.runningSummarizer) {
-<<<<<<< HEAD
-                        // eslint-disable-next-line @typescript-eslint/no-non-null-assertion
-                        this.runningSummarizer.stop(this.getStopReason());
-=======
                         this.runningSummarizer.stop(shouldSummarizeState.stopReason);
->>>>>>> 270a1613
                     }
                 }
                 return;
@@ -306,18 +299,11 @@
             } else {
                 this.setNextSummarizer(summarizer.setSummarizer());
                 this.run(summarizer);
-<<<<<<< HEAD
-            } else {
-                // eslint-disable-next-line @typescript-eslint/no-non-null-assertion
-                summarizer.stop(this.getStopReason());
-                this.state = SummaryManagerState.Off;
-=======
                 const shouldSummarizeState = this.getShouldSummarizeState();
                 if (shouldSummarizeState.shouldSummarize === false) {
                     summarizer.stop(shouldSummarizeState.stopReason);
                     this.state = SummaryManagerState.Off;
                 }
->>>>>>> 270a1613
             }
         }, (error) => {
             this.logger.sendErrorEvent({
