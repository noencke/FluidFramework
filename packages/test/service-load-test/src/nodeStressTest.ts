/*!
 * Copyright (c) Microsoft Corporation. All rights reserved.
 * Licensed under the MIT License.
 */

import fs from "fs";
import child_process from "child_process";
import commander from "commander";
import { Loader } from "@fluidframework/container-loader";
import { IFluidCodeDetails } from "@fluidframework/core-interfaces";
import { OdspDocumentServiceFactory, OdspDriverUrlResolver } from "@fluidframework/odsp-driver";
import { LocalCodeLoader } from "@fluidframework/test-utils";
import {
    OdspTokenManager,
    odspTokensCache,
    getMicrosoftConfiguration,
    OdspTokenConfig,
} from "@fluidframework/tool-utils";
import { getAsync, getLoginPageUrl, getOdspScope, IOdspTokens } from "@fluidframework/odsp-doclib-utils";
import { pkgName, pkgVersion } from "./packageVersion";
import { ITestConfig, IRunConfig, fluidExport, ILoadTest } from "./loadTestDataStore";

const packageName = `${pkgName}@${pkgVersion}`;

interface ITestConfigs {
    full: ITestConfig;
    mini: ITestConfig;
}

interface IConfig {
    server: string;
<<<<<<< HEAD
    driveId: string;
=======
    username: string;
>>>>>>> 2fb91493
    profiles: ITestConfigs;
}

interface IOdspTestLoginInfo {
    server: string;
    username: string;
    password: string;
}

const codeDetails: IFluidCodeDetails = {
    package: packageName,
    config: {},
};

const codeLoader = new LocalCodeLoader([[codeDetails, fluidExport]]);
const urlResolver = new OdspDriverUrlResolver();
const odspTokenManager = new OdspTokenManager(odspTokensCache);

const passwordTokenConfig = (username, password): OdspTokenConfig => ({
    type: "password",
    username,
    password,
});

function createLoader(loginInfo: IOdspTestLoginInfo) {
    const documentServiceFactory = new OdspDocumentServiceFactory(
        async (_siteUrl: string, refresh: boolean, _claims?: string) => {
            const tokens = await odspTokenManager.getOdspTokens(
                loginInfo.server,
                getMicrosoftConfiguration(),
                passwordTokenConfig(loginInfo.username, loginInfo.password),
                refresh,
            );
            return tokens.accessToken;
        },
        async (refresh: boolean, _claims?: string) => {
            const tokens = await odspTokenManager.getPushTokens(
                loginInfo.server,
                getMicrosoftConfiguration(),
                passwordTokenConfig(loginInfo.username, loginInfo.password),
                refresh,
            );
            return tokens.accessToken;
        },
    );

    // Construct the loader
    const loader = new Loader({
        urlResolver,
        documentServiceFactory,
        codeLoader,
    });
    return loader;
}

<<<<<<< HEAD
async function initialize(config: IConfig, loginInfo: IOdspTestLoginInfo) {
    const loader = createLoader(loginInfo);
=======
async function initialize(config: IConfig, driveId: string, password: string) {
    const loader = createLoader(config, password);
>>>>>>> 2fb91493
    const container = await loader.createDetachedContainer(codeDetails);
    container.on("error", (error) => {
        console.log(error);
        process.exit(-1);
    });
    const tenant = `https://${config.server}`;
    const request = urlResolver.createCreateNewRequest(tenant, driveId, "/test", "test");
    await container.attach(request);
    const dataStoreUrl = await container.getAbsoluteUrl("/");
    console.log(dataStoreUrl);
    container.close();

    return dataStoreUrl;
}

async function load(loginInfo: IOdspTestLoginInfo, url: string) {
    const loader = createLoader(loginInfo);
    const respond = await loader.request({ url });
    // TODO: Error checking
    return respond.value as ILoadTest;
}

<<<<<<< HEAD
/**
 * Parse a user/password out of login__odsp__test__accounts for the given server
 * May throw if the env variable is missing or formatted incorrectly.
 */
function parseOdspTestLoginInfo(server: string): IOdspTestLoginInfo {
    // expected format is { "serverA": [["user0", "pwd0"], ["user1", "pwd1"]] }
    const loginInfo: { [server: string]: [string, string][] } =
        JSON.parse(process.env.login__odsp__test__accounts);

    // Just use the first user for the given server
    const [username, password] = loginInfo[server][0];
    return { server, username, password };
=======
async function getDriveId(server: string, odspTokens: IOdspTokens): Promise<string> {
    const driveResponse = await getAsync(
        `https://${server}/_api/v2.1/drive`,
        { accessToken: odspTokens.accessToken },
    );

    const driveJson = await driveResponse.json();

    return driveJson.id as string;
>>>>>>> 2fb91493
}

async function main() {
    let config: IConfig;
    let loginInfo: IOdspTestLoginInfo;
    try {
        config = JSON.parse(fs.readFileSync("./testConfig.json", "utf-8"));
        loginInfo = parseOdspTestLoginInfo(config.server);
    } catch (e) {
        console.error("Failed to parse testConfig.json or login__odsp__test__accounts env variable");
        console.error(e);
        process.exit(-1);
    }

    commander
        .version("0.0.1")
        .requiredOption("-p, --profile <profile>", "Which test profile to use from testConfig.json", "full")
        .option("-u, --url <url>", "Load an existing data store rather than creating new")
        .option("-r, --runId <runId>", "run a child process with the given id. Requires --url option.")
        .option("-d, --debug", "Debug child processes via --inspect-brk")
        .option("-di, --driveId", "Users SPO drive id")
        .option("-l, --log <filter>", "Filter debug logging. If not provided, uses DEBUG env variable.")
        .parse(process.argv);

    const profile: string = commander.profile;
    let url: string | undefined = commander.url;
    const runId: number | undefined = commander.runId === undefined ? undefined : parseInt(commander.runId, 10);
    const debug: true | undefined = commander.debug;
    const log: string | undefined = commander.log;
    let driveId: string | undefined = commander.driveId;

    if (log !== undefined) {
        process.env.DEBUG = log;
    }

    if (config.profiles[profile] === undefined) {
        console.error("Invalid --profile argument not found in testConfig.json profiles");
        process.exit(-1);
    }

    // When runId is specified, kick off a single test runner and exit when it's finished
    if (runId !== undefined) {
        try {
            if (url === undefined) {
                console.error("Missing --url argument needed to run child process");
                process.exit(-1);
            }
            const runConfig: IRunConfig = {
                runId,
                testConfig: config.profiles[profile],
            };
            const stressTest = await load(loginInfo, url);
            await stressTest.run(runConfig);
            console.log(`${runId.toString().padStart(3)}> exit`);
            process.exit(0);
        } catch (e) {
            console.error(`${runId.toString().padStart(3)}> error: loading test`);
            console.error(e);
            process.exit(-1);
        }
    }

    // When runId is not specified, this is the orchestrator process which will spawn child test runners.

<<<<<<< HEAD
    // Ensure fresh tokens here so the test runners have them cached
    await odspTokenManager.getOdspTokens(
        config.server,
        getMicrosoftConfiguration(),
        passwordTokenConfig(loginInfo.username, loginInfo.password),
        undefined /* forceRefresh */,
        true /* forceReauth */,
    );
    await odspTokenManager.getPushTokens(
        config.server,
        getMicrosoftConfiguration(),
        passwordTokenConfig(loginInfo.username, loginInfo.password),
        undefined /* forceRefresh */,
        true /* forceReauth */,
    );

    if (url === undefined) {
        // Create a new file
        url = await initialize(config, loginInfo);
=======
    try {
        // Ensure fresh tokens here so the test runners have them cached
        const odspTokens = await odspTokenManager.getOdspTokens(
            config.server,
            getMicrosoftConfiguration(),
            passwordTokenConfig(config.username, password),
            undefined /* forceRefresh */,
            true /* forceReauth */,
        );
        await odspTokenManager.getPushTokens(
            config.server,
            getMicrosoftConfiguration(),
            passwordTokenConfig(config.username, password),
            undefined /* forceRefresh */,
            true /* forceReauth */,
        );

        if (!driveId) {
            // automatically determine driveId based on the server & user
            driveId = await getDriveId(config.server, odspTokens);
        }
    } catch (ex) {
        // Log the login page url in case the caller needs to allow consent for this app
        const loginPageUrl =
            getLoginPageUrl(
                false,
                config.server,
                getMicrosoftConfiguration(),
                getOdspScope(config.server),
                "http://localhost:7000/auth/callback",
            );

        console.log("You may need to allow consent for this app. Re-run the tool after allowing consent.");
        console.log(`Go here allow the app: ${loginPageUrl}`);

        throw ex;
    }

    if (url === undefined) {
        // Create a new file
        url = await initialize(config, driveId, password);
>>>>>>> 2fb91493
    }

    const p: Promise<void>[] = [];
    for (let i = 0; i < config.profiles[profile].numClients; i++) {
        const args = [
            "./dist/nodeStressTest.js",
<<<<<<< HEAD
=======
            "--password", password,
            "--driveId", driveId,
>>>>>>> 2fb91493
            "--profile", profile,
            "--runId", i.toString(),
            "--url", url];
        if (debug) {
            const debugPort = 9230 + i; // 9229 is the default and will be used for the root orchestrator process
            args.unshift(`--inspect-brk=${debugPort}`);
        }
        const process = child_process.spawn(
            "node",
            args,
            { stdio: "inherit" },
        );
        p.push(new Promise((resolve) => process.on("close", resolve)));
    }
    await Promise.all(p);
    process.exit(0);
}

main().catch(
    (error) => {
        console.error(error);
        process.exit(-1);
    },
);<|MERGE_RESOLUTION|>--- conflicted
+++ resolved
@@ -29,11 +29,6 @@
 
 interface IConfig {
     server: string;
-<<<<<<< HEAD
-    driveId: string;
-=======
-    username: string;
->>>>>>> 2fb91493
     profiles: ITestConfigs;
 }
 
@@ -89,19 +84,14 @@
     return loader;
 }
 
-<<<<<<< HEAD
-async function initialize(config: IConfig, loginInfo: IOdspTestLoginInfo) {
+async function initialize(driveId: string, loginInfo: IOdspTestLoginInfo) {
     const loader = createLoader(loginInfo);
-=======
-async function initialize(config: IConfig, driveId: string, password: string) {
-    const loader = createLoader(config, password);
->>>>>>> 2fb91493
     const container = await loader.createDetachedContainer(codeDetails);
     container.on("error", (error) => {
         console.log(error);
         process.exit(-1);
     });
-    const tenant = `https://${config.server}`;
+    const tenant = `https://${loginInfo.server}`;
     const request = urlResolver.createCreateNewRequest(tenant, driveId, "/test", "test");
     await container.attach(request);
     const dataStoreUrl = await container.getAbsoluteUrl("/");
@@ -118,7 +108,6 @@
     return respond.value as ILoadTest;
 }
 
-<<<<<<< HEAD
 /**
  * Parse a user/password out of login__odsp__test__accounts for the given server
  * May throw if the env variable is missing or formatted incorrectly.
@@ -131,7 +120,7 @@
     // Just use the first user for the given server
     const [username, password] = loginInfo[server][0];
     return { server, username, password };
-=======
+
 async function getDriveId(server: string, odspTokens: IOdspTokens): Promise<string> {
     const driveResponse = await getAsync(
         `https://${server}/_api/v2.1/drive`,
@@ -141,7 +130,6 @@
     const driveJson = await driveResponse.json();
 
     return driveJson.id as string;
->>>>>>> 2fb91493
 }
 
 async function main() {
@@ -206,40 +194,19 @@
 
     // When runId is not specified, this is the orchestrator process which will spawn child test runners.
 
-<<<<<<< HEAD
-    // Ensure fresh tokens here so the test runners have them cached
-    await odspTokenManager.getOdspTokens(
-        config.server,
-        getMicrosoftConfiguration(),
-        passwordTokenConfig(loginInfo.username, loginInfo.password),
-        undefined /* forceRefresh */,
-        true /* forceReauth */,
-    );
-    await odspTokenManager.getPushTokens(
-        config.server,
-        getMicrosoftConfiguration(),
-        passwordTokenConfig(loginInfo.username, loginInfo.password),
-        undefined /* forceRefresh */,
-        true /* forceReauth */,
-    );
-
-    if (url === undefined) {
-        // Create a new file
-        url = await initialize(config, loginInfo);
-=======
     try {
-        // Ensure fresh tokens here so the test runners have them cached
+                // Ensure fresh tokens here so the test runners have them cached
         const odspTokens = await odspTokenManager.getOdspTokens(
             config.server,
             getMicrosoftConfiguration(),
-            passwordTokenConfig(config.username, password),
+            passwordTokenConfig(loginInfo.username, loginInfo.password),
             undefined /* forceRefresh */,
             true /* forceReauth */,
         );
         await odspTokenManager.getPushTokens(
             config.server,
             getMicrosoftConfiguration(),
-            passwordTokenConfig(config.username, password),
+            passwordTokenConfig(loginInfo.username, loginInfo.password),
             undefined /* forceRefresh */,
             true /* forceReauth */,
         );
@@ -267,19 +234,14 @@
 
     if (url === undefined) {
         // Create a new file
-        url = await initialize(config, driveId, password);
->>>>>>> 2fb91493
+        url = await initialize(driveId, loginInfo);
     }
 
     const p: Promise<void>[] = [];
     for (let i = 0; i < config.profiles[profile].numClients; i++) {
         const args = [
             "./dist/nodeStressTest.js",
-<<<<<<< HEAD
-=======
-            "--password", password,
             "--driveId", driveId,
->>>>>>> 2fb91493
             "--profile", profile,
             "--runId", i.toString(),
             "--url", url];
