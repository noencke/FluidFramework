--- conflicted
+++ resolved
@@ -1,10 +1,6 @@
 {
   "name": "@fluid-internal/test-snapshots",
-<<<<<<< HEAD
-  "version": "1.2.0",
-=======
   "version": "2.0.0",
->>>>>>> 6f4c1dbf
   "private": true,
   "description": "Comprehensive test of snapshot logic.",
   "homepage": "https://fluidframework.com",
@@ -61,29 +57,6 @@
     "temp-directory": "nyc/.nyc_output"
   },
   "dependencies": {
-<<<<<<< HEAD
-    "@fluid-internal/replay-tool": "^1.2.0",
-    "@fluidframework/cell": "^1.2.0",
-    "@fluidframework/common-utils": "^0.32.1",
-    "@fluidframework/container-definitions": "^1.2.0",
-    "@fluidframework/container-loader": "^1.2.0",
-    "@fluidframework/core-interfaces": "^1.2.0",
-    "@fluidframework/counter": "^1.2.0",
-    "@fluidframework/driver-definitions": "^1.2.0",
-    "@fluidframework/driver-utils": "^1.2.0",
-    "@fluidframework/file-driver": "^1.2.0",
-    "@fluidframework/ink": "^1.2.0",
-    "@fluidframework/local-driver": "^1.2.0",
-    "@fluidframework/map": "^1.2.0",
-    "@fluidframework/matrix": "^1.2.0",
-    "@fluidframework/ordered-collection": "^1.2.0",
-    "@fluidframework/protocol-definitions": "^0.1028.2000",
-    "@fluidframework/register-collection": "^1.2.0",
-    "@fluidframework/replay-driver": "^1.2.0",
-    "@fluidframework/sequence": "^1.2.0",
-    "@fluidframework/server-local-server": "^0.1036.5000-0",
-    "@fluidframework/test-utils": "^1.2.0"
-=======
     "@fluid-internal/replay-tool": "^2.0.0",
     "@fluidframework/cell": "^2.0.0",
     "@fluidframework/common-utils": "^0.32.1",
@@ -105,16 +78,11 @@
     "@fluidframework/sequence": "^2.0.0",
     "@fluidframework/server-local-server":  "^0.1037.1000-0",
     "@fluidframework/test-utils": "^2.0.0"
->>>>>>> 6f4c1dbf
   },
   "devDependencies": {
     "@fluidframework/build-common": "^0.24.0-0",
     "@fluidframework/eslint-config-fluid": "^0.28.2000",
-<<<<<<< HEAD
-    "@fluidframework/mocha-test-setup": "^1.2.0",
-=======
     "@fluidframework/mocha-test-setup": "^2.0.0",
->>>>>>> 6f4c1dbf
     "@rushstack/eslint-config": "^2.5.1",
     "@types/mocha": "^9.1.1",
     "@types/node": "^14.18.0",
