{
  "name": "@fluid-internal/stochastic-test-utils",
  "version": "0.60.1000",
  "private": true,
  "description": "Utilities for stochastic tests",
  "homepage": "https://fluidframework.com",
  "repository": {
    "type": "git",
    "url": "https://github.com/microsoft/FluidFramework.git",
    "directory": "packages/test/stochastic-test-utils"
  },
  "license": "MIT",
  "author": "Microsoft and contributors",
  "sideEffects": false,
  "main": "dist/index.js",
  "module": "lib/index.js",
  "types": "dist/index.d.ts",
  "scripts": {
    "build": "concurrently npm:build:compile npm:lint",
    "build:compile": "npm run tsc && npm run build:test",
    "build:compile:min": "npm run build:compile",
    "build:full": "npm run build",
    "build:full:compile": "npm run build:compile",
    "build:test": "tsc --project ./src/test/tsconfig.json",
    "clean": "rimraf dist lib *.tsbuildinfo *.build.log",
    "eslint": "eslint --format stylish src",
    "eslint:fix": "eslint --format stylish src --fix --fix-type problem,suggestion,layout",
    "lint": "npm run eslint",
    "lint:fix": "npm run eslint:fix",
    "test": "npm run test:mocha",
    "test:coverage": "nyc npm test -- --reporter xunit --reporter-option output=nyc/junit-report.xml",
    "test:mocha": "mocha --recursive dist/test --unhandled-rejections=strict -r node_modules/@fluidframework/mocha-test-setup",
    "test:mocha:verbose": "cross-env FLUID_TEST_VERBOSE=1 npm run test:mocha",
    "test:verbose": "cross-env FLUID_TEST_VERBOSE=1 npm run test",
    "tsc": "tsc",
    "tsfmt": "tsfmt --verify",
    "tsfmt:fix": "tsfmt --replace"
  },
  "nyc": {
    "all": true,
    "cache-dir": "nyc/.cache",
    "exclude": [
      "src/test/**/*.ts",
      "dist/test/**/*.js"
    ],
    "exclude-after-remap": false,
    "include": [
      "src/**/*.ts",
      "dist/**/*.js"
    ],
    "report-dir": "nyc/report",
    "reporter": [
      "cobertura",
      "html",
      "text"
    ],
    "temp-directory": "nyc/.nyc_output"
  },
  "dependencies": {
    "@fluidframework/common-utils": "^0.32.1",
    "random-js": "^1.0.8"
  },
  "devDependencies": {
    "@fluidframework/build-common": "^0.23.0",
<<<<<<< HEAD
    "@fluidframework/eslint-config-fluid": "^0.28.2000-0",
    "@fluidframework/mocha-test-setup": "^0.60.1000",
=======
    "@fluidframework/eslint-config-fluid": "^0.28.2000",
    "@fluidframework/mocha-test-setup": "^0.59.4000",
>>>>>>> 73929f26
    "@rushstack/eslint-config": "^2.5.1",
    "@types/mocha": "^9.1.1",
    "@types/node": "^14.18.0",
    "@types/random-js": "^1.0.31",
    "@typescript-eslint/eslint-plugin": "~5.9.0",
    "@typescript-eslint/parser": "~5.9.0",
    "concurrently": "^6.2.0",
    "copyfiles": "^2.1.0",
    "cross-env": "^7.0.2",
    "eslint": "~8.6.0",
    "eslint-plugin-editorconfig": "~3.2.0",
    "eslint-plugin-eslint-comments": "~3.2.0",
    "eslint-plugin-import": "~2.25.4",
    "eslint-plugin-jest": "~26.1.3",
    "eslint-plugin-jsdoc": "~39.3.0",
    "eslint-plugin-mocha": "~10.0.3",
    "eslint-plugin-promise": "~6.0.0",
    "eslint-plugin-react": "~7.28.0",
    "eslint-plugin-tsdoc": "~0.2.14",
    "eslint-plugin-unicorn": "~40.0.0",
    "mocha": "^10.0.0",
    "nyc": "^15.0.0",
    "rimraf": "^2.6.2",
    "typescript": "~4.5.5",
    "typescript-formatter": "7.1.0"
  }
}<|MERGE_RESOLUTION|>--- conflicted
+++ resolved
@@ -62,13 +62,8 @@
   },
   "devDependencies": {
     "@fluidframework/build-common": "^0.23.0",
-<<<<<<< HEAD
     "@fluidframework/eslint-config-fluid": "^0.28.2000-0",
     "@fluidframework/mocha-test-setup": "^0.60.1000",
-=======
-    "@fluidframework/eslint-config-fluid": "^0.28.2000",
-    "@fluidframework/mocha-test-setup": "^0.59.4000",
->>>>>>> 73929f26
     "@rushstack/eslint-config": "^2.5.1",
     "@types/mocha": "^9.1.1",
     "@types/node": "^14.18.0",
