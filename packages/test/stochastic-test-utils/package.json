--- conflicted
+++ resolved
@@ -61,13 +61,8 @@
 		"best-random": "^1.0.0"
 	},
 	"devDependencies": {
-<<<<<<< HEAD
-		"@fluid-tools/benchmark": "^0.47.0",
+		"@fluid-tools/benchmark": "^0.48.0",
 		"@fluidframework/build-common": "^2.0.0",
-=======
-		"@fluid-tools/benchmark": "^0.48.0",
-		"@fluidframework/build-common": "^1.2.0",
->>>>>>> 1a1ce011
 		"@fluidframework/eslint-config-fluid": "^2.0.0",
 		"@fluidframework/mocha-test-setup": "workspace:~",
 		"@types/mocha": "^9.1.1",
