--- conflicted
+++ resolved
@@ -50,17 +50,16 @@
 				message: "Stopping fetch from storage",
 			},
 			{
-<<<<<<< HEAD
+				eventName: "fluid:telemetry:Container:ContainerDispose",
+				category: "generic",
+			},
+			{
 				eventName: "fluid:telemetry:SummarizerNode:refreshLatestSummary_end",
 			},
 			{
 				eventName: "fluid:telemetry:Summarizer:Running:Summarize_cancel",
 				category: "generic",
 				error: "disconnected",
-=======
-				eventName: "fluid:telemetry:Container:ContainerDispose",
-				error: "Restarting summarizer instead of refreshing",
->>>>>>> 8c2e309e
 			},
 		],
 		async () => {
@@ -92,16 +91,11 @@
 				message: "Stopping fetch from storage",
 			},
 			{
-<<<<<<< HEAD
-				eventName: "fluid:telemetry:SummarizerNode:refreshLatestSummary_end",
-=======
-				eventName: "fluid:telemetry:Container:ContainerDispose",
-				error: "Restarting summarizer instead of refreshing",
-			},
-			{
-				eventName: "fluid:telemetry:SummarizerNode:refreshLatestSummary_cancel",
-				error: "Restarting summarizer instead of refreshing",
->>>>>>> 8c2e309e
+				eventName: "fluid:telemetry:Container:ContainerDispose",
+				category: "generic",
+			},
+			{
+				eventName: "fluid:telemetry:SummarizerNode:refreshLatestSummary_end",
 			},
 		],
 		async () => {
@@ -145,16 +139,11 @@
 				message: "Stopping fetch from storage",
 			},
 			{
-<<<<<<< HEAD
-				eventName: "fluid:telemetry:SummarizerNode:refreshLatestSummary_end",
-=======
-				eventName: "fluid:telemetry:Container:ContainerDispose",
-				error: "Restarting summarizer instead of refreshing",
-			},
-			{
-				eventName: "fluid:telemetry:SummarizerNode:refreshLatestSummary_cancel",
-				error: "Restarting summarizer instead of refreshing",
->>>>>>> 8c2e309e
+				eventName: "fluid:telemetry:Container:ContainerDispose",
+				category: "generic",
+			},
+			{
+				eventName: "fluid:telemetry:SummarizerNode:refreshLatestSummary_end",
 			},
 		],
 		async () => {
@@ -206,6 +195,10 @@
 			{
 				eventName: "fluid:telemetry:ContainerRuntime:ClosingSummarizerOnSummaryStale",
 				message: "Stopping fetch from storage",
+			},
+			{
+				eventName: "fluid:telemetry:Container:ContainerDispose",
+				category: "generic",
 			},
 			{
 				eventName: "fluid:telemetry:SummarizerNode:refreshLatestSummary_end",
