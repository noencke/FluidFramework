--- conflicted
+++ resolved
@@ -9,11 +9,7 @@
     TestDriverTypes,
     DriverEndpoint,
 } from "@fluidframework/test-driver-definitions";
-<<<<<<< HEAD
-import { Loader } from "@fluidframework/container-loader";
-=======
 import { Loader, ConnectionState } from "@fluidframework/container-loader";
->>>>>>> 3c923a5a
 import random from "random-js";
 import { ChildLogger } from "@fluidframework/telemetry-utils";
 import { requestFluidObject } from "@fluidframework/runtime-utils";
