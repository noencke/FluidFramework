--- conflicted
+++ resolved
@@ -1,10 +1,6 @@
 {
   "name": "@microsoft/fluid-merge-tree-client-replay",
-<<<<<<< HEAD
   "version": "0.17.0",
-=======
-  "version": "0.16.2",
->>>>>>> cf8ed501
   "description": "A tool that lets the user to replay ops.",
   "repository": "microsoft/FluidFramework",
   "license": "MIT",
@@ -29,19 +25,11 @@
     "tsc": "tsc"
   },
   "dependencies": {
-<<<<<<< HEAD
     "@microsoft/fluid-file-driver": "^0.17.0",
     "@microsoft/fluid-merge-tree": "^0.17.0",
-    "@microsoft/fluid-protocol-definitions": "^0.1004.1",
+    "@microsoft/fluid-protocol-definitions": "^0.1004.2",
     "@microsoft/fluid-runtime-definitions": "^0.17.0",
     "@microsoft/fluid-sequence": "^0.17.0",
-=======
-    "@microsoft/fluid-file-driver": "^0.16.2",
-    "@microsoft/fluid-merge-tree": "^0.16.2",
-    "@microsoft/fluid-protocol-definitions": "^0.1004.2-0",
-    "@microsoft/fluid-runtime-definitions": "^0.16.2",
-    "@microsoft/fluid-sequence": "^0.16.2",
->>>>>>> cf8ed501
     "lodash": "^4.17.11"
   },
   "devDependencies": {
